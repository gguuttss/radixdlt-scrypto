--- conflicted
+++ resolved
@@ -439,11 +439,10 @@
             $($role: stringify!($role)),*
         };
 
-<<<<<<< HEAD
         fn method_auth_template() -> scrypto::blueprints::package::MethodAuthTemplate {
-            let mut methods: BTreeMap<MethodKey, MethodPermission> = BTreeMap::new();
+            let mut methods: BTreeMap<MethodKey, MethodAccessibility> = BTreeMap::new();
             $(
-                module_permissions!(methods, $module { $($method => $($permission),+ ;)* });
+                module_accessibility!(methods, $module { $($method => $($permission),+ ;)* });
             )*
 
             let mut roles: BTreeMap<RoleKey, RoleList> = BTreeMap::new();
@@ -457,25 +456,16 @@
             };
 
             scrypto::blueprints::package::MethodAuthTemplate::Static(static_roles)
-=======
-        fn method_auth_template() -> BTreeMap<MethodKey, MethodAccessibility> {
-            let mut accessibility: BTreeMap<MethodKey, MethodAccessibility> = BTreeMap::new();
-            $(
-                module_accessibility!(accessibility, $module { $($method => $($permission),+ ;)* });
-            )*
-            accessibility
->>>>>>> e56f5ebc
         }
     );
 
     (
         $($module:ident { $($method:ident => $($permission:ident),+ ;)* }),*
     ) => (
-<<<<<<< HEAD
         fn method_auth_template() -> scrypto::blueprints::package::MethodAuthTemplate {
-            let mut methods: BTreeMap<MethodKey, MethodPermission> = BTreeMap::new();
+            let mut methods: BTreeMap<MethodKey, MethodAccessibility> = BTreeMap::new();
             $(
-                module_permissions!(methods, $module { $($method => $($permission),+ ;)* });
+                module_accessibility!(methods, $module { $($method => $($permission),+ ;)* });
             )*
 
             let roles = scrypto::blueprints::package::StaticRoles {
@@ -484,14 +474,6 @@
             };
 
             scrypto::blueprints::package::MethodAuthTemplate::Static(roles)
-=======
-        fn method_auth_template() -> BTreeMap<MethodKey, MethodAccessibility> {
-            let mut accessibility: BTreeMap<MethodKey, MethodAccessibility> = BTreeMap::new();
-            $(
-                module_accessibility!(accessibility, $module { $($method => $($permission),+ ;)* });
-            )*
-            accessibility
->>>>>>> e56f5ebc
         }
     );
 }
