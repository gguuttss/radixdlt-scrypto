--- conflicted
+++ resolved
@@ -14,11 +14,7 @@
     Bucket("bucket1")
 ;
 CALL_METHOD
-<<<<<<< HEAD
-    Address("component_sim1cpsd65ugqru8x3deufhdlqulfardc4f7448wn7wvlk83ge87llnj3z")
-=======
-    Address("component_sim1cqj2xqueu0mwkw9urwr5uxzqfwwtfpvmhxmkke6wqetff8p4dl6z4q")
->>>>>>> 132a9cd4
+    Address("component_sim1crg4vextaf9hw28anzrr8z0nczsrhlyqnsk253cjl5v0ugkchs6s7d")
     "swap"
     Bucket("bucket1")
 ;
