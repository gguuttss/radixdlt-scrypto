--- conflicted
+++ resolved
@@ -724,7 +724,6 @@
         let code_hash = hash(&code);
         self.blobs.insert(code_hash, code);
 
-<<<<<<< HEAD
         self.add_instruction(Instruction::CallFunction {
             package_address: PACKAGE_PACKAGE,
             blueprint_name: PACKAGE_BLUEPRINT.to_string(),
@@ -735,16 +734,8 @@
                 schema,
                 royalty_config: BTreeMap::new(),
                 metadata: BTreeMap::new(),
-                authority_rules: AuthorityRules::owner_authority(&owner_badge),
+                authority_rules: AuthorityRules::new_with_owner_authority(&owner_badge),
             }),
-=======
-        self.add_instruction(Instruction::PublishPackageAdvanced {
-            code: ManifestBlobRef(code_hash.0),
-            schema,
-            royalty_config: BTreeMap::new(),
-            metadata: BTreeMap::new(),
-            authority_rules: AuthorityRules::new_with_owner_authority(&owner_badge),
->>>>>>> 631d94b0
         });
         self
     }
