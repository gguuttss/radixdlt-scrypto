use radix_engine_interface::api::types::*;
use radix_engine_interface::blueprints::resource::{AccessRule, AccessRuleKey, AccessRules};
use radix_engine_interface::math::Decimal;
use sbor::rust::collections::BTreeMap;
use sbor::rust::collections::BTreeSet;
use sbor::rust::vec::Vec;
use transaction_data::model::*;
use transaction_data::*;

#[derive(Debug, Clone, PartialEq, Eq, ManifestCategorize, ManifestEncode, ManifestDecode)]
pub enum Instruction {
    /// Takes resource from worktop.
    TakeFromWorktop {
        resource_address: ResourceAddress,
    },

    /// Takes resource from worktop by the given amount.
    TakeFromWorktopByAmount {
        amount: Decimal,
        resource_address: ResourceAddress,
    },

    /// Takes resource from worktop by the given non-fungible IDs.
    TakeFromWorktopByIds {
        ids: BTreeSet<NonFungibleLocalId>,
        resource_address: ResourceAddress,
    },

    /// Returns a bucket of resource to worktop.
    ReturnToWorktop {
        bucket_id: ManifestBucket,
    },

    /// Asserts worktop contains resource.
    AssertWorktopContains {
        resource_address: ResourceAddress,
    },

    /// Asserts worktop contains resource by at least the given amount.
    AssertWorktopContainsByAmount {
        amount: Decimal,
        resource_address: ResourceAddress,
    },

    /// Asserts worktop contains resource by at least the given non-fungible IDs.
    AssertWorktopContainsByIds {
        ids: BTreeSet<NonFungibleLocalId>,
        resource_address: ResourceAddress,
    },

    /// Takes the last proof from the auth zone.
    PopFromAuthZone,

    /// Adds a proof to the auth zone.
    PushToAuthZone {
        proof_id: ManifestProof,
    },

    /// Drops all proofs in the auth zone
    ClearAuthZone,

    // TODO: do we need `CreateProofFromWorktop`, to avoid taking resource out and then creating proof?
    /// Creates a proof from the auth zone
    CreateProofFromAuthZone {
        resource_address: ResourceAddress,
    },

    /// Creates a proof from the auth zone, by the given amount
    CreateProofFromAuthZoneByAmount {
        amount: Decimal,
        resource_address: ResourceAddress,
    },

    /// Creates a proof from the auth zone, by the given non-fungible IDs.
    CreateProofFromAuthZoneByIds {
        ids: BTreeSet<NonFungibleLocalId>,
        resource_address: ResourceAddress,
    },

    /// Creates a proof from a bucket.
    CreateProofFromBucket {
        bucket_id: ManifestBucket,
    },

    /// Clones a proof.
    CloneProof {
        proof_id: ManifestProof,
    },

    /// Drops a proof.
    DropProof {
        proof_id: ManifestProof,
    },

    /// Drops all of the proofs in the transaction.
    DropAllProofs,

    /// Publish a package.
    PublishPackage {
        code: ManifestBlobRef,
        abi: ManifestBlobRef,
        royalty_config: BTreeMap<String, RoyaltyConfig>,
        metadata: BTreeMap<String, String>,
        access_rules: AccessRules,
    },

    BurnResource {
        bucket_id: ManifestBucket,
    },

    RecallResource {
        vault_id: VaultId,
        amount: Decimal,
    },

    SetMetadata {
        entity_address: ManifestAddress,
        key: String,
        value: String,
    },

    SetPackageRoyaltyConfig {
        package_address: PackageAddress,
        royalty_config: BTreeMap<String, RoyaltyConfig>,
    },

    SetComponentRoyaltyConfig {
        component_address: ComponentAddress,
        royalty_config: RoyaltyConfig,
    },

    ClaimPackageRoyalty {
        package_address: PackageAddress,
    },

    ClaimComponentRoyalty {
        component_address: ComponentAddress,
    },

    SetMethodAccessRule {
        entity_address: ManifestAddress,
        index: u32,
        key: AccessRuleKey,
        rule: AccessRule,
    },

    MintFungible {
        resource_address: ResourceAddress,
        amount: Decimal,
    },

    MintNonFungible {
        resource_address: ResourceAddress,
        entries: BTreeMap<NonFungibleLocalId, (Vec<u8>, Vec<u8>)>,
    },

    MintUuidNonFungible {
        resource_address: ResourceAddress,
        entries: Vec<(Vec<u8>, Vec<u8>)>,
    },

    AssertAccessRule {
        access_rule: AccessRule,
    },

    ///
    /// Buckets and proofs in arguments moves from transaction context to the callee.
    CallFunction {
        package_address: PackageAddress,
        blueprint_name: String,
        function_name: String,
        args: Vec<u8>,
    },

    /// Calls a method.
    ///
    /// Buckets and proofs in arguments moves from transaction context to the callee.
    CallMethod {
        component_address: ComponentAddress,
        method_name: String,
        args: Vec<u8>,
    },

<<<<<<< HEAD
#[derive(Debug, Clone, Eq, PartialEq, ScryptoSbor)]
pub enum Instruction {
    Basic(BasicInstruction),
}

impl From<BasicInstruction> for Instruction {
    fn from(i: BasicInstruction) -> Self {
        Instruction::Basic(i)
    }
=======
    // TODO: remove
    NativeInvocation(NativeInvocation),
>>>>>>> 7b5f5b11
}<|MERGE_RESOLUTION|>--- conflicted
+++ resolved
@@ -180,19 +180,4 @@
         method_name: String,
         args: Vec<u8>,
     },
-
-<<<<<<< HEAD
-#[derive(Debug, Clone, Eq, PartialEq, ScryptoSbor)]
-pub enum Instruction {
-    Basic(BasicInstruction),
-}
-
-impl From<BasicInstruction> for Instruction {
-    fn from(i: BasicInstruction) -> Self {
-        Instruction::Basic(i)
-    }
-=======
-    // TODO: remove
-    NativeInvocation(NativeInvocation),
->>>>>>> 7b5f5b11
 }