use radix_engine_interface::api::types::VaultId;
<<<<<<< HEAD
use radix_engine_interface::api::{EngineApi, Invokable};
use radix_engine_interface::data::ScryptoDecode;
use radix_engine_interface::math::Decimal;
use radix_engine_interface::model::*;
use sbor::rust::collections::BTreeSet;
=======
use radix_engine_interface::api::{
    ClientNodeApi, ClientStaticInvokeApi, ClientSubstateApi, Invokable,
};
use radix_engine_interface::blueprints::resource::*;
use radix_engine_interface::data::ScryptoDecode;
use radix_engine_interface::math::Decimal;
>>>>>>> d0ef6a29
use sbor::rust::fmt::Debug;

pub struct Vault(pub VaultId); // native stub

impl Vault {
    pub fn sys_new<Y, E: Debug + ScryptoDecode>(
        resource_address: ResourceAddress,
        api: &mut Y,
    ) -> Result<Self, E>
    where
<<<<<<< HEAD
        Y: EngineApi<E> + Invokable<ResourceManagerCreateVaultInvocation, E>,
=======
        Y: ClientNodeApi<E> + ClientSubstateApi<E> + ClientStaticInvokeApi<E>,
>>>>>>> d0ef6a29
    {
        let vault_id = api
            .invoke(ResourceManagerCreateVaultInvocation {
                receiver: resource_address,
            })?
            .vault_id();

        Ok(Self(vault_id))
    }

    pub fn sys_put<Y, E: Debug + ScryptoDecode>(
        &mut self,
        bucket: Bucket,
        api: &mut Y,
    ) -> Result<(), E>
    where
<<<<<<< HEAD
        Y: EngineApi<E> + Invokable<VaultPutInvocation, E>,
=======
        Y: ClientNodeApi<E> + ClientSubstateApi<E> + ClientStaticInvokeApi<E>,
>>>>>>> d0ef6a29
    {
        api.invoke(VaultPutInvocation {
            receiver: self.0,
            bucket,
        })
    }

    pub fn sys_take<Y, E: Debug + ScryptoDecode>(
        &mut self,
        amount: Decimal,
        api: &mut Y,
    ) -> Result<Bucket, E>
    where
<<<<<<< HEAD
        Y: EngineApi<E> + Invokable<VaultTakeInvocation, E>,
=======
        Y: ClientNodeApi<E> + ClientSubstateApi<E> + ClientStaticInvokeApi<E>,
>>>>>>> d0ef6a29
    {
        api.invoke(VaultTakeInvocation {
            receiver: self.0,
            amount,
        })
    }

    pub fn sys_take_all<Y, E: Debug + ScryptoDecode>(&mut self, api: &mut Y) -> Result<Bucket, E>
    where
        Y: EngineApi<E>
            + Invokable<VaultTakeInvocation, E>
            + Invokable<VaultGetAmountInvocation, E>,
    {
        let amount = self.sys_amount(api)?;
        api.invoke(VaultTakeInvocation {
            receiver: self.0,
            amount,
        })
    }

    pub fn sys_take_ids<Y, E: Debug + ScryptoDecode>(
        &mut self,
        ids: BTreeSet<NonFungibleLocalId>,
        api: &mut Y,
    ) -> Result<Bucket, E>
    where
        Y: EngineApi<E> + Invokable<VaultTakeNonFungiblesInvocation, E>,
    {
        api.invoke(VaultTakeNonFungiblesInvocation {
            receiver: self.0,
            non_fungible_local_ids: ids,
        })
    }

    pub fn sys_amount<Y, E: Debug + ScryptoDecode>(&self, sys_calls: &mut Y) -> Result<Decimal, E>
    where
        Y: ClientNodeApi<E> + ClientSubstateApi<E> + Invokable<VaultGetAmountInvocation, E>,
    {
        sys_calls.invoke(VaultGetAmountInvocation { receiver: self.0 })
    }

    pub fn sys_create_proof<Y, E: Debug + ScryptoDecode>(
        &self,
        sys_calls: &mut Y,
    ) -> Result<Proof, E>
    where
        Y: EngineApi<E>
            + Invokable<VaultCreateProofByAmountInvocation, E>
            + Invokable<VaultGetAmountInvocation, E>,
    {
        let amount = self.sys_amount(sys_calls)?;
        sys_calls.invoke(VaultCreateProofByAmountInvocation {
            receiver: self.0,
            amount,
        })
    }

    pub fn sys_create_proof_by_amount<Y, E: Debug + ScryptoDecode>(
        &self,
        sys_calls: &mut Y,
        amount: Decimal,
    ) -> Result<Proof, E>
    where
        Y: EngineApi<E>
            + Invokable<VaultCreateProofByAmountInvocation, E>
            + Invokable<VaultGetAmountInvocation, E>,
    {
        sys_calls.invoke(VaultCreateProofByAmountInvocation {
            receiver: self.0,
            amount,
        })
    }

    pub fn sys_create_proof_by_ids<Y, E: Debug + ScryptoDecode>(
        &self,
        sys_calls: &mut Y,
        ids: BTreeSet<NonFungibleLocalId>,
    ) -> Result<Proof, E>
    where
        Y: EngineApi<E> + Invokable<VaultCreateProofByIdsInvocation, E>,
    {
        sys_calls.invoke(VaultCreateProofByIdsInvocation {
            receiver: self.0,
            ids,
        })
    }

    pub fn sys_lock_fee<Y, E: Debug + ScryptoDecode>(
        &mut self,
        sys_calls: &mut Y,
        amount: Decimal,
    ) -> Result<(), E>
    where
        Y: EngineApi<E> + Invokable<VaultLockFeeInvocation, E>,
    {
        sys_calls.invoke(VaultLockFeeInvocation {
            receiver: self.0,
            amount,
            contingent: false,
        })
    }

    pub fn sys_lock_contingent_fee<Y, E: Debug + ScryptoDecode>(
        &mut self,
        sys_calls: &mut Y,
        amount: Decimal,
    ) -> Result<(), E>
    where
        Y: EngineApi<E> + Invokable<VaultLockFeeInvocation, E>,
    {
        sys_calls.invoke(VaultLockFeeInvocation {
            receiver: self.0,
            amount,
            contingent: true,
        })
    }

    pub fn sys_resource_address<Y, E: Debug + ScryptoDecode>(
        &self,
        sys_calls: &mut Y,
    ) -> Result<ResourceAddress, E>
    where
<<<<<<< HEAD
        Y: EngineApi<E> + Invokable<VaultGetResourceAddressInvocation, E>,
=======
        E: Debug + ScryptoDecode,
        Y: ClientNodeApi<E> + ClientSubstateApi<E> + Invokable<VaultCreateProofInvocation, E>,
>>>>>>> d0ef6a29
    {
        sys_calls.invoke(VaultGetResourceAddressInvocation { receiver: self.0 })
    }
}<|MERGE_RESOLUTION|>--- conflicted
+++ resolved
@@ -1,18 +1,11 @@
 use radix_engine_interface::api::types::VaultId;
-<<<<<<< HEAD
-use radix_engine_interface::api::{EngineApi, Invokable};
-use radix_engine_interface::data::ScryptoDecode;
-use radix_engine_interface::math::Decimal;
-use radix_engine_interface::model::*;
-use sbor::rust::collections::BTreeSet;
-=======
 use radix_engine_interface::api::{
     ClientNodeApi, ClientStaticInvokeApi, ClientSubstateApi, Invokable,
 };
 use radix_engine_interface::blueprints::resource::*;
 use radix_engine_interface::data::ScryptoDecode;
 use radix_engine_interface::math::Decimal;
->>>>>>> d0ef6a29
+use sbor::rust::collections::BTreeSet;
 use sbor::rust::fmt::Debug;
 
 pub struct Vault(pub VaultId); // native stub
@@ -23,11 +16,7 @@
         api: &mut Y,
     ) -> Result<Self, E>
     where
-<<<<<<< HEAD
-        Y: EngineApi<E> + Invokable<ResourceManagerCreateVaultInvocation, E>,
-=======
         Y: ClientNodeApi<E> + ClientSubstateApi<E> + ClientStaticInvokeApi<E>,
->>>>>>> d0ef6a29
     {
         let vault_id = api
             .invoke(ResourceManagerCreateVaultInvocation {
@@ -44,11 +33,7 @@
         api: &mut Y,
     ) -> Result<(), E>
     where
-<<<<<<< HEAD
-        Y: EngineApi<E> + Invokable<VaultPutInvocation, E>,
-=======
         Y: ClientNodeApi<E> + ClientSubstateApi<E> + ClientStaticInvokeApi<E>,
->>>>>>> d0ef6a29
     {
         api.invoke(VaultPutInvocation {
             receiver: self.0,
@@ -62,11 +47,7 @@
         api: &mut Y,
     ) -> Result<Bucket, E>
     where
-<<<<<<< HEAD
-        Y: EngineApi<E> + Invokable<VaultTakeInvocation, E>,
-=======
         Y: ClientNodeApi<E> + ClientSubstateApi<E> + ClientStaticInvokeApi<E>,
->>>>>>> d0ef6a29
     {
         api.invoke(VaultTakeInvocation {
             receiver: self.0,
@@ -76,9 +57,7 @@
 
     pub fn sys_take_all<Y, E: Debug + ScryptoDecode>(&mut self, api: &mut Y) -> Result<Bucket, E>
     where
-        Y: EngineApi<E>
-            + Invokable<VaultTakeInvocation, E>
-            + Invokable<VaultGetAmountInvocation, E>,
+        Y: ClientNodeApi<E> + ClientSubstateApi<E> + ClientStaticInvokeApi<E>,
     {
         let amount = self.sys_amount(api)?;
         api.invoke(VaultTakeInvocation {
@@ -93,7 +72,7 @@
         api: &mut Y,
     ) -> Result<Bucket, E>
     where
-        Y: EngineApi<E> + Invokable<VaultTakeNonFungiblesInvocation, E>,
+        Y: ClientNodeApi<E> + ClientSubstateApi<E> + ClientStaticInvokeApi<E>,
     {
         api.invoke(VaultTakeNonFungiblesInvocation {
             receiver: self.0,
@@ -113,9 +92,8 @@
         sys_calls: &mut Y,
     ) -> Result<Proof, E>
     where
-        Y: EngineApi<E>
-            + Invokable<VaultCreateProofByAmountInvocation, E>
-            + Invokable<VaultGetAmountInvocation, E>,
+        E: Debug + ScryptoDecode,
+        Y: ClientNodeApi<E> + ClientSubstateApi<E> + ClientStaticInvokeApi<E>,
     {
         let amount = self.sys_amount(sys_calls)?;
         sys_calls.invoke(VaultCreateProofByAmountInvocation {
@@ -130,9 +108,7 @@
         amount: Decimal,
     ) -> Result<Proof, E>
     where
-        Y: EngineApi<E>
-            + Invokable<VaultCreateProofByAmountInvocation, E>
-            + Invokable<VaultGetAmountInvocation, E>,
+        Y: ClientNodeApi<E> + ClientSubstateApi<E> + ClientStaticInvokeApi<E>,
     {
         sys_calls.invoke(VaultCreateProofByAmountInvocation {
             receiver: self.0,
@@ -146,7 +122,7 @@
         ids: BTreeSet<NonFungibleLocalId>,
     ) -> Result<Proof, E>
     where
-        Y: EngineApi<E> + Invokable<VaultCreateProofByIdsInvocation, E>,
+        Y: ClientNodeApi<E> + ClientSubstateApi<E> + ClientStaticInvokeApi<E>,
     {
         sys_calls.invoke(VaultCreateProofByIdsInvocation {
             receiver: self.0,
@@ -160,7 +136,7 @@
         amount: Decimal,
     ) -> Result<(), E>
     where
-        Y: EngineApi<E> + Invokable<VaultLockFeeInvocation, E>,
+        Y: ClientNodeApi<E> + ClientSubstateApi<E> + ClientStaticInvokeApi<E>,
     {
         sys_calls.invoke(VaultLockFeeInvocation {
             receiver: self.0,
@@ -175,7 +151,7 @@
         amount: Decimal,
     ) -> Result<(), E>
     where
-        Y: EngineApi<E> + Invokable<VaultLockFeeInvocation, E>,
+        Y: ClientNodeApi<E> + ClientSubstateApi<E> + ClientStaticInvokeApi<E>,
     {
         sys_calls.invoke(VaultLockFeeInvocation {
             receiver: self.0,
@@ -189,12 +165,7 @@
         sys_calls: &mut Y,
     ) -> Result<ResourceAddress, E>
     where
-<<<<<<< HEAD
-        Y: EngineApi<E> + Invokable<VaultGetResourceAddressInvocation, E>,
-=======
-        E: Debug + ScryptoDecode,
-        Y: ClientNodeApi<E> + ClientSubstateApi<E> + Invokable<VaultCreateProofInvocation, E>,
->>>>>>> d0ef6a29
+        Y: ClientNodeApi<E> + ClientSubstateApi<E> + ClientStaticInvokeApi<E>,
     {
         sys_calls.invoke(VaultGetResourceAddressInvocation { receiver: self.0 })
     }
