use radix_common::constants::RESOURCE_PACKAGE;
use radix_common::data::scrypto::model::*;
use radix_common::data::scrypto::{scrypto_decode, scrypto_encode, ScryptoDecode, ScryptoEncode};
use radix_common::math::Decimal;
use radix_common::prelude::ScryptoOwnedRawValue;
use radix_common::traits::NonFungibleData;
use radix_common::ScryptoSbor;
use radix_engine_interface::api::*;
use radix_engine_interface::blueprints::resource::*;
use radix_engine_interface::object_modules::metadata::MetadataInit;
use radix_engine_interface::object_modules::ModuleConfig;
use radix_engine_interface::types::*;
use sbor::rust::prelude::*;

/// Represents a resource manager.
#[derive(Debug, PartialEq, Eq, ScryptoSbor, Clone)]
pub struct ResourceManager(pub ResourceAddress);

impl ResourceManager {
    pub fn new_fungible<Y: SystemBlueprintApi<E>, E: SystemApiError, M: Into<MetadataInit>>(
        owner_role: OwnerRole,
        track_total_supply: bool,
        divisibility: u8,
        resource_roles: FungibleResourceRoles,
        metadata: M,
        address_reservation: Option<GlobalAddressReservation>,
        api: &mut Y,
    ) -> Result<Self, E> {
        let metadata = ModuleConfig {
            init: metadata.into(),
            roles: RoleAssignmentInit::default(),
        };

        let result = api.call_function(
            RESOURCE_PACKAGE,
            FUNGIBLE_RESOURCE_MANAGER_BLUEPRINT,
            FUNGIBLE_RESOURCE_MANAGER_CREATE_IDENT,
            scrypto_encode(&FungibleResourceManagerCreateInput {
                owner_role,
                track_total_supply,
                metadata,
                resource_roles,
                divisibility,
                address_reservation,
            })
            .unwrap(),
        )?;

        let resource_address = scrypto_decode(result.as_slice()).unwrap();
        Ok(ResourceManager(resource_address))
    }

    pub fn new_fungible_with_initial_supply<
        Y: SystemBlueprintApi<E>,
        E: SystemApiError,
        M: Into<MetadataInit>,
    >(
        owner_role: OwnerRole,
        track_total_supply: bool,
        divisibility: u8,
        initial_supply: Decimal,
        resource_roles: FungibleResourceRoles,
        metadata: M,
        address_reservation: Option<GlobalAddressReservation>,
        api: &mut Y,
    ) -> Result<(Self, FungibleBucket), E> {
        let metadata = ModuleConfig {
            init: metadata.into(),
            roles: RoleAssignmentInit::default(),
        };

        let result = api.call_function(
            RESOURCE_PACKAGE,
            FUNGIBLE_RESOURCE_MANAGER_BLUEPRINT,
            FUNGIBLE_RESOURCE_MANAGER_CREATE_WITH_INITIAL_SUPPLY_IDENT,
            scrypto_encode(&FungibleResourceManagerCreateWithInitialSupplyInput {
                owner_role,
                track_total_supply,
                metadata,
                resource_roles,
                divisibility,
                initial_supply,
                address_reservation,
            })
            .unwrap(),
        )?;
        let (resource_address, bucket): (ResourceAddress, FungibleBucket) =
            scrypto_decode(result.as_slice()).unwrap();
        Ok((ResourceManager(resource_address), bucket))
    }

    pub fn new_non_fungible<
        // NOTE: These are in a non-standard order, but the N is a required explicit parameter,
        // so we keep them in this order for backwards compatibility for people using TestEnvironment
        N: NonFungibleData,
        Y: SystemBlueprintApi<E>,
        E: SystemApiError,
        M: Into<MetadataInit>,
    >(
        owner_role: OwnerRole,
        id_type: NonFungibleIdType,
        track_total_supply: bool,
        resource_roles: NonFungibleResourceRoles,
        metadata: M,
        address_reservation: Option<GlobalAddressReservation>,
        api: &mut Y,
    ) -> Result<Self, E> {
        let metadata = ModuleConfig {
            init: metadata.into(),
            roles: RoleAssignmentInit::default(),
        };

        let non_fungible_schema =
            NonFungibleDataSchema::new_local_without_self_package_replacement::<N>();
        let result = api.call_function(
            RESOURCE_PACKAGE,
            NON_FUNGIBLE_RESOURCE_MANAGER_BLUEPRINT,
            NON_FUNGIBLE_RESOURCE_MANAGER_CREATE_IDENT,
            scrypto_encode(&NonFungibleResourceManagerCreateInput {
                owner_role,
                id_type,
                track_total_supply,
                non_fungible_schema,
                resource_roles,
                metadata,
                address_reservation,
            })
            .unwrap(),
        )?;
        let resource_address = scrypto_decode(result.as_slice()).unwrap();
        Ok(ResourceManager(resource_address))
    }

    /// Mints non-fungible resources
    pub fn mint_non_fungible_single_ruid<
        Y: SystemObjectApi<E>,
        E: SystemApiError,
        T: ScryptoEncode,
    >(
        &self,
        data: T,
        api: &mut Y,
<<<<<<< HEAD
    ) -> Result<(Bucket, NonFungibleLocalId), E>
    where
        Y: SystemObjectApi<E>,
    {
        let value: ScryptoOwnedRawValue = scrypto_decode(&scrypto_encode(&data).unwrap()).unwrap();
=======
    ) -> Result<(NonFungibleBucket, NonFungibleLocalId), E> {
        let value: ScryptoValue = scrypto_decode(&scrypto_encode(&data).unwrap()).unwrap();
>>>>>>> 9141df7f

        let rtn = api.call_method(
            self.0.as_node_id(),
            NON_FUNGIBLE_RESOURCE_MANAGER_MINT_SINGLE_RUID_IDENT,
            scrypto_encode(&NonFungibleResourceManagerMintSingleRuidInput { entry: value })
                .unwrap(),
        )?;

        Ok(scrypto_decode(&rtn).unwrap())
    }

    /// Mints non-fungible resources
    pub fn mint_non_fungible<Y: SystemObjectApi<E>, E: SystemApiError, T: ScryptoEncode>(
        &self,
        data: IndexMap<NonFungibleLocalId, T>,
        api: &mut Y,
    ) -> Result<NonFungibleBucket, E> {
        let rtn = api.call_method(
            self.0.as_node_id(),
            NON_FUNGIBLE_RESOURCE_MANAGER_MINT_IDENT,
            scrypto_encode(&NonFungibleResourceManagerMintInput {
                entries: data
                    .into_iter()
                    .map(|(key, value)| {
                        (
                            key,
                            (scrypto_decode(&scrypto_encode(&value).unwrap()).unwrap(),),
                        )
                    })
                    .collect(),
            })
            .unwrap(),
        )?;

        Ok(scrypto_decode(&rtn).unwrap())
    }

    /// Mints fungible resources
    pub fn mint_fungible<Y: SystemObjectApi<E>, E: SystemApiError>(
        &mut self,
        amount: Decimal,
        api: &mut Y,
    ) -> Result<FungibleBucket, E> {
        let rtn = api.call_method(
            self.0.as_node_id(),
            FUNGIBLE_RESOURCE_MANAGER_MINT_IDENT,
            scrypto_encode(&FungibleResourceManagerMintInput { amount }).unwrap(),
        )?;

        Ok(scrypto_decode(&rtn).unwrap())
    }

    pub fn get_non_fungible_data<Y: SystemObjectApi<E>, E: SystemApiError, T: ScryptoDecode>(
        &self,
        id: NonFungibleLocalId,
        api: &mut Y,
    ) -> Result<T, E> {
        let rtn = api.call_method(
            self.0.as_node_id(),
            NON_FUNGIBLE_RESOURCE_MANAGER_GET_NON_FUNGIBLE_IDENT,
            scrypto_encode(&NonFungibleResourceManagerGetNonFungibleInput { id }).unwrap(),
        )?;

        let data = scrypto_decode(&rtn).unwrap();
        Ok(data)
    }

    pub fn resource_type<Y: SystemObjectApi<E>, E: SystemApiError>(
        &self,
        api: &mut Y,
    ) -> Result<ResourceType, E> {
        let rtn = api.call_method(
            self.0.as_node_id(),
            RESOURCE_MANAGER_GET_RESOURCE_TYPE_IDENT,
            scrypto_encode(&ResourceManagerGetResourceTypeInput {}).unwrap(),
        )?;

        Ok(scrypto_decode(&rtn).unwrap())
    }

    pub fn burn<Y: SystemObjectApi<E>, E: SystemApiError>(
        &mut self,
        bucket: impl Into<Bucket>,
        api: &mut Y,
    ) -> Result<(), E> {
        let bucket = bucket.into();
        let rtn = api.call_method(
            self.0.as_node_id(),
            RESOURCE_MANAGER_BURN_IDENT,
            scrypto_encode(&ResourceManagerBurnInput { bucket }).unwrap(),
        )?;
        Ok(scrypto_decode(&rtn).unwrap())
    }

    pub fn package_burn<Y: SystemObjectApi<E>, E: SystemApiError>(
        &mut self,
        bucket: impl Into<Bucket>,
        api: &mut Y,
    ) -> Result<(), E> {
        let bucket = bucket.into();
        let rtn = api.call_method(
            self.0.as_node_id(),
            RESOURCE_MANAGER_PACKAGE_BURN_IDENT,
            scrypto_encode(&ResourceManagerPackageBurnInput { bucket }).unwrap(),
        )?;
        Ok(scrypto_decode(&rtn).unwrap())
    }

    pub fn total_supply<Y: SystemObjectApi<E>, E: SystemApiError>(
        &self,
        api: &mut Y,
    ) -> Result<Option<Decimal>, E> {
        let rtn = api.call_method(
            self.0.as_node_id(),
            RESOURCE_MANAGER_GET_TOTAL_SUPPLY_IDENT,
            scrypto_encode(&ResourceManagerGetTotalSupplyInput {}).unwrap(),
        )?;
        Ok(scrypto_decode(&rtn).unwrap())
    }

    pub fn new_empty_fungible_bucket<Y: SystemObjectApi<E>, E: SystemApiError>(
        &self,
        api: &mut Y,
    ) -> Result<FungibleBucket, E> {
        Ok(FungibleBucket(self.new_empty_bucket(api)?.into()))
    }

    pub fn new_empty_non_fungible_bucket<Y: SystemObjectApi<E>, E: SystemApiError>(
        &self,
        api: &mut Y,
    ) -> Result<NonFungibleBucket, E> {
        Ok(NonFungibleBucket(self.new_empty_bucket(api)?.into()))
    }

    pub fn new_empty_bucket<Y: SystemObjectApi<E>, E: SystemApiError>(
        &self,
        api: &mut Y,
    ) -> Result<Bucket, E> {
        let rtn = api.call_method(
            self.0.as_node_id(),
            RESOURCE_MANAGER_CREATE_EMPTY_BUCKET_IDENT,
            scrypto_encode(&ResourceManagerCreateEmptyBucketInput {}).unwrap(),
        )?;
        Ok(scrypto_decode(&rtn).unwrap())
    }

    pub fn new_empty_vault<Y: SystemObjectApi<E>, E: SystemApiError>(
        &self,
        api: &mut Y,
    ) -> Result<Own, E> {
        let rtn = api.call_method(
            self.0.as_node_id(),
            RESOURCE_MANAGER_CREATE_EMPTY_VAULT_IDENT,
            scrypto_encode(&ResourceManagerCreateEmptyVaultInput {}).unwrap(),
        )?;
        Ok(scrypto_decode(&rtn).unwrap())
    }
}<|MERGE_RESOLUTION|>--- conflicted
+++ resolved
@@ -140,16 +140,8 @@
         &self,
         data: T,
         api: &mut Y,
-<<<<<<< HEAD
-    ) -> Result<(Bucket, NonFungibleLocalId), E>
-    where
-        Y: SystemObjectApi<E>,
-    {
+    ) -> Result<(NonFungibleBucket, NonFungibleLocalId), E> {
         let value: ScryptoOwnedRawValue = scrypto_decode(&scrypto_encode(&data).unwrap()).unwrap();
-=======
-    ) -> Result<(NonFungibleBucket, NonFungibleLocalId), E> {
-        let value: ScryptoValue = scrypto_decode(&scrypto_encode(&data).unwrap()).unwrap();
->>>>>>> 9141df7f
 
         let rtn = api.call_method(
             self.0.as_node_id(),
