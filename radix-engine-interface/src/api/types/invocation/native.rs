use crate::api::types::*;
use crate::scrypto;

// Native function identifier used by transaction model
#[derive(Debug, Clone, Eq, PartialEq, Hash)]
#[scrypto(TypeId, Encode, Decode)]
pub struct NativeFunctionIdent {
    pub blueprint_name: String,
    pub function_name: String,
}

// Native method identifier used by transaction model
#[derive(Debug, Clone, Eq, PartialEq)]
#[scrypto(TypeId, Encode, Decode)]
pub struct NativeMethodIdent {
    pub receiver: RENodeId,
    pub method_name: String,
}

#[derive(Debug, Clone, Copy, PartialEq, Eq, Hash, PartialOrd, Ord)]
#[scrypto(TypeId, Encode, Decode)]
pub enum NativeFn {
    Method(NativeMethod),
    Function(NativeFunction),
}

// Native function enum used by Kernel SystemAPI and WASM
#[derive(Debug, Clone, Copy, PartialEq, Eq, Hash, PartialOrd, Ord)]
#[scrypto(TypeId, Encode, Decode)]
pub enum NativeMethod {
    AccessRules(AccessRulesMethod),
<<<<<<< HEAD
    Component(ComponentMethod), // TODO: investigate whether to make royalty universal and take any "receiver".
    Package(PackageMethod),
=======
    Metadata(MetadataMethod),
>>>>>>> 8a0853ff
    EpochManager(EpochManagerMethod),
    AuthZoneStack(AuthZoneStackMethod),
    ResourceManager(ResourceManagerMethod),
    Bucket(BucketMethod),
    Vault(VaultMethod),
    Proof(ProofMethod),
    Worktop(WorktopMethod),
}

// Native method enum used by Kernel SystemAPI and WASM
#[derive(Debug, Clone, Copy, PartialEq, Eq, Hash, PartialOrd, Ord)]
#[scrypto(TypeId, Encode, Decode)]
pub enum NativeFunction {
    EpochManager(EpochManagerFunction),
    ResourceManager(ResourceManagerFunction),
    Package(PackageFunction),
    TransactionProcessor(TransactionProcessorFunction),
}

#[derive(
    Debug,
    Clone,
    Copy,
    PartialEq,
    Eq,
    Hash,
    PartialOrd,
    Ord,
    EnumString,
    EnumVariantNames,
    IntoStaticStr,
    AsRefStr,
    Display,
)]
#[scrypto(TypeId, Encode, Decode, Describe)]
#[strum(serialize_all = "snake_case")]
pub enum AccessRulesMethod {
    AddAccessCheck,
}

#[derive(
    Debug,
    Clone,
    Copy,
    PartialEq,
    Eq,
    Hash,
    PartialOrd,
    Ord,
    EnumString,
    EnumVariantNames,
    IntoStaticStr,
    AsRefStr,
    Display,
)]
#[scrypto(TypeId, Encode, Decode, Describe)]
#[strum(serialize_all = "snake_case")]
pub enum MetadataMethod {
    Set,
}

#[derive(
    Debug,
    Clone,
    Copy,
    PartialEq,
    Eq,
    Hash,
    PartialOrd,
    Ord,
    EnumString,
    EnumVariantNames,
    IntoStaticStr,
    AsRefStr,
    Display,
)]
#[scrypto(TypeId, Encode, Decode, Describe)]
#[strum(serialize_all = "snake_case")]
pub enum EpochManagerFunction {
    Create,
}

#[derive(
    Debug,
    Clone,
    Copy,
    PartialEq,
    Eq,
    Hash,
    PartialOrd,
    Ord,
    EnumString,
    EnumVariantNames,
    IntoStaticStr,
    AsRefStr,
    Display,
)]
#[scrypto(TypeId, Encode, Decode, Describe)]
#[strum(serialize_all = "snake_case")]
pub enum ComponentMethod {
    SetRoyaltyConfig,
}

#[derive(
    Debug,
    Clone,
    Copy,
    PartialEq,
    Eq,
    Hash,
    PartialOrd,
    Ord,
    EnumString,
    EnumVariantNames,
    IntoStaticStr,
    AsRefStr,
    Display,
)]
#[scrypto(TypeId, Encode, Decode, Describe)]
#[strum(serialize_all = "snake_case")]
pub enum PackageMethod {
    SetRoyaltyConfig,
}

#[derive(
    Debug,
    Clone,
    Copy,
    PartialEq,
    Eq,
    Hash,
    PartialOrd,
    Ord,
    EnumString,
    EnumVariantNames,
    IntoStaticStr,
    AsRefStr,
    Display,
)]
#[scrypto(TypeId, Encode, Decode, Describe)]
#[strum(serialize_all = "snake_case")]
pub enum EpochManagerMethod {
    GetCurrentEpoch,
    SetEpoch,
}

#[derive(
    Debug,
    Clone,
    Copy,
    PartialEq,
    Eq,
    Hash,
    PartialOrd,
    Ord,
    EnumString,
    EnumVariantNames,
    IntoStaticStr,
    AsRefStr,
    Display,
)]
#[scrypto(TypeId, Encode, Decode, Describe)]
#[strum(serialize_all = "snake_case")]
pub enum AuthZoneStackMethod {
    Pop,
    Push,
    CreateProof,
    CreateProofByAmount,
    CreateProofByIds,
    Clear,
    Drain,
}

#[derive(
    Debug,
    Clone,
    Copy,
    PartialEq,
    Eq,
    Hash,
    PartialOrd,
    Ord,
    EnumString,
    EnumVariantNames,
    IntoStaticStr,
    AsRefStr,
    Display,
)]
#[scrypto(TypeId, Encode, Decode, Describe)]
#[strum(serialize_all = "snake_case")]
pub enum ResourceManagerFunction {
    Create,
    BurnBucket,
}

#[derive(
    Debug,
    Clone,
    Copy,
    PartialEq,
    Eq,
    Hash,
    PartialOrd,
    Ord,
    EnumString,
    EnumVariantNames,
    IntoStaticStr,
    AsRefStr,
    Display,
)]
#[scrypto(TypeId, Encode, Decode, Describe)]
#[strum(serialize_all = "snake_case")]
pub enum ResourceManagerMethod {
    Burn,
    UpdateAuth,
    LockAuth,
    Mint,
    UpdateNonFungibleData,
    GetNonFungible,
    GetMetadata,
    GetResourceType,
    GetTotalSupply,
    UpdateMetadata,
    NonFungibleExists,
    CreateBucket,
    CreateVault,
    SetResourceAddress,
}

#[derive(
    Debug,
    Clone,
    Copy,
    PartialEq,
    Eq,
    Hash,
    PartialOrd,
    Ord,
    EnumString,
    EnumVariantNames,
    IntoStaticStr,
    AsRefStr,
    Display,
)]
#[scrypto(TypeId, Encode, Decode, Describe)]
#[strum(serialize_all = "snake_case")]
pub enum BucketMethod {
    Take,
    TakeNonFungibles,
    Put,
    GetNonFungibleIds,
    GetAmount,
    GetResourceAddress,
    CreateProof,
}

#[derive(
    Debug,
    Clone,
    Copy,
    PartialEq,
    Eq,
    Hash,
    PartialOrd,
    Ord,
    EnumString,
    EnumVariantNames,
    IntoStaticStr,
    AsRefStr,
    Display,
)]
#[scrypto(TypeId, Encode, Decode, Describe)]
#[strum(serialize_all = "snake_case")]
pub enum VaultMethod {
    Take,
    LockFee,
    Put,
    TakeNonFungibles,
    GetAmount,
    GetResourceAddress,
    GetNonFungibleIds,
    CreateProof,
    CreateProofByAmount,
    CreateProofByIds,
}

#[derive(
    Debug,
    Clone,
    Copy,
    PartialEq,
    Eq,
    Hash,
    PartialOrd,
    Ord,
    EnumString,
    EnumVariantNames,
    IntoStaticStr,
    AsRefStr,
    Display,
)]
#[scrypto(TypeId, Encode, Decode, Describe)]
#[strum(serialize_all = "snake_case")]
pub enum ProofMethod {
    Clone,
    GetAmount,
    GetNonFungibleIds,
    GetResourceAddress,
}

#[derive(
    Debug,
    Clone,
    Copy,
    PartialEq,
    Eq,
    Hash,
    PartialOrd,
    Ord,
    EnumString,
    EnumVariantNames,
    IntoStaticStr,
    AsRefStr,
    Display,
)]
#[scrypto(TypeId, Encode, Decode, Describe)]
#[strum(serialize_all = "snake_case")]
pub enum WorktopMethod {
    TakeAll,
    TakeAmount,
    TakeNonFungibles,
    Put,
    AssertContains,
    AssertContainsAmount,
    AssertContainsNonFungibles,
    Drain,
}

#[derive(
    Debug,
    Clone,
    Copy,
    PartialEq,
    Eq,
    Hash,
    PartialOrd,
    Ord,
    EnumString,
    EnumVariantNames,
    IntoStaticStr,
    AsRefStr,
    Display,
)]
#[scrypto(TypeId, Encode, Decode, Describe)]
#[strum(serialize_all = "snake_case")]
pub enum PackageFunction {
    PublishNoOwner,
    PublishWithOwner,
}

#[derive(
    Debug,
    Clone,
    Copy,
    PartialEq,
    Eq,
    Hash,
    PartialOrd,
    Ord,
    EnumString,
    EnumVariantNames,
    IntoStaticStr,
    AsRefStr,
    Display,
)]
#[scrypto(TypeId, Encode, Decode, Describe)]
#[strum(serialize_all = "snake_case")]
pub enum TransactionProcessorFunction {
    Run,
}<|MERGE_RESOLUTION|>--- conflicted
+++ resolved
@@ -29,12 +29,9 @@
 #[scrypto(TypeId, Encode, Decode)]
 pub enum NativeMethod {
     AccessRules(AccessRulesMethod),
-<<<<<<< HEAD
     Component(ComponentMethod), // TODO: investigate whether to make royalty universal and take any "receiver".
     Package(PackageMethod),
-=======
     Metadata(MetadataMethod),
->>>>>>> 8a0853ff
     EpochManager(EpochManagerMethod),
     AuthZoneStack(AuthZoneStackMethod),
     ResourceManager(ResourceManagerMethod),
