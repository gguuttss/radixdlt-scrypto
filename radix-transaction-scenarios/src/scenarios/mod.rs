<<<<<<< HEAD
use super::*;
use internal_prelude::*;

mod account_authorized_depositors;
mod account_locker;
mod fungible_resource;
mod global_n_owned;
mod kv_store_with_remote_type;
mod max_transaction;
mod maya_router;
mod metadata;
mod non_fungible_resource;
mod non_fungible_resource_with_remote_type;
mod radiswap;
mod royalties;
mod transfer_xrd;

// Add new scenarios TO THE BOTTOM OF THE LIST below.
lazy_static::lazy_static! {
    pub static ref ALL_SCENARIOS: IndexMap<String, Box<dyn ScenarioCreatorObjectSafe>> = {
        fn add<C: ScenarioCreatorObjectSafe>(map: &mut IndexMap<String, Box<dyn ScenarioCreatorObjectSafe>>, creator: C) {
            map.insert(
                creator.metadata().logical_name.to_string(),
                Box::new(creator),
            );
        }

        let mut map = Default::default();

        // Add new scenarios here TO THE BOTTOM OF THE LIST to register them
        // with the outside world.
        //
        // NOTE: ORDER MATTERS, as it affects the canonical order in which
        // scenarios get run, if multiple scenarios can get run at a given time.
        // This order therefore shouldn't be changed, to avoid affecting historic
        // execution on testnets.
        add(&mut map, transfer_xrd::TransferXrdScenarioCreator);
        add(&mut map, radiswap::RadiswapScenarioCreator);
        add(&mut map, metadata::MetadataScenarioCreator);
        add(&mut map, fungible_resource::FungibleResourceScenarioCreator);
        add(&mut map, non_fungible_resource::NonFungibleResourceScenarioCreator);
        add(&mut map, account_authorized_depositors::AccountAuthorizedDepositorsScenarioCreator);
        add(&mut map, global_n_owned::GlobalNOwnedScenarioCreator);
        add(&mut map, non_fungible_resource_with_remote_type::NonFungibleResourceWithRemoteTypeScenarioCreator);
        add(&mut map, kv_store_with_remote_type::KVStoreScenarioCreator);
        add(&mut map, max_transaction::MaxTransactionScenarioCreator);
        add(&mut map, royalties::RoyaltiesScenarioCreator);
        add(&mut map, account_locker::AccountLockerScenarioCreator);
        add(&mut map, maya_router::MayaRouterScenarioCreator);

        map
    };
}
=======
pub mod access_controller_v2;
pub mod account_authorized_depositors;
pub mod account_locker;
pub mod fungible_resource;
pub mod global_n_owned;
pub mod kv_store_with_remote_type;
pub mod max_transaction;
pub mod maya_router;
pub mod metadata;
pub mod non_fungible_resource;
pub mod non_fungible_resource_with_remote_type;
pub mod radiswap;
pub mod royalties;
pub mod transfer_xrd;
>>>>>>> 717f0dd7
<|MERGE_RESOLUTION|>--- conflicted
+++ resolved
@@ -1,7 +1,7 @@
-<<<<<<< HEAD
 use super::*;
 use internal_prelude::*;
 
+mod access_controller_v2;
 mod account_authorized_depositors;
 mod account_locker;
 mod fungible_resource;
@@ -48,23 +48,8 @@
         add(&mut map, royalties::RoyaltiesScenarioCreator);
         add(&mut map, account_locker::AccountLockerScenarioCreator);
         add(&mut map, maya_router::MayaRouterScenarioCreator);
+        add(&mut map, access_controller_v2::AccessControllerV2ScenarioCreator);
 
         map
     };
-}
-=======
-pub mod access_controller_v2;
-pub mod account_authorized_depositors;
-pub mod account_locker;
-pub mod fungible_resource;
-pub mod global_n_owned;
-pub mod kv_store_with_remote_type;
-pub mod max_transaction;
-pub mod maya_router;
-pub mod metadata;
-pub mod non_fungible_resource;
-pub mod non_fungible_resource_with_remote_type;
-pub mod radiswap;
-pub mod royalties;
-pub mod transfer_xrd;
->>>>>>> 717f0dd7
+}