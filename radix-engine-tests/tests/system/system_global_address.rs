--- conflicted
+++ resolved
@@ -29,15 +29,7 @@
             _input: &IndexedScryptoValue,
             api: &mut Y,
             _vm_api: &V,
-<<<<<<< HEAD
-        ) -> Result<IndexedOwnedScryptoValue, RuntimeError>
-        where
-            Y: SystemApi<RuntimeError> + KernelNodeApi + KernelSubstateApi<SystemLockData>,
-            V: VmApi,
-        {
-=======
-        ) -> Result<IndexedScryptoValue, RuntimeError> {
->>>>>>> 9141df7f
+        ) -> Result<IndexedOwnedScryptoValue, RuntimeError> {
             match export_name {
                 "test" => {
                     let node_id = api.new_simple_object(BLUEPRINT_NAME, indexmap!())?;
@@ -114,15 +106,7 @@
             input: &IndexedScryptoValue,
             api: &mut Y,
             _vm_api: &V,
-<<<<<<< HEAD
-        ) -> Result<IndexedOwnedScryptoValue, RuntimeError>
-        where
-            Y: SystemApi<RuntimeError> + KernelNodeApi + KernelSubstateApi<SystemLockData>,
-            V: VmApi,
-        {
-=======
-        ) -> Result<IndexedScryptoValue, RuntimeError> {
->>>>>>> 9141df7f
+        ) -> Result<IndexedOwnedScryptoValue, RuntimeError> {
             if self.0.contains(export_name) {
                 api.actor_get_node_id(ACTOR_REF_GLOBAL)
                     .expect_err("Direct method calls should never have global address");
