use radix_common::prelude::*;
use radix_engine::errors::{RuntimeError, SystemError, SystemModuleError};
use radix_engine::kernel::kernel_api::{KernelNodeApi, KernelSubstateApi};
use radix_engine::system::system_callback::SystemLockData;
use radix_engine::system::system_modules::limits::TransactionLimitsError;
use radix_engine::vm::{OverridePackageCode, VmApi, VmInvoke};
use radix_engine_interface::api::key_value_store_api::KeyValueStoreDataSchema;
use radix_engine_interface::api::{SystemApi, LockFlags};
use radix_engine_interface::blueprints::package::PackageDefinition;
use radix_transactions::builder::ManifestBuilder;
use scrypto_test::prelude::*;

const BLUEPRINT_NAME: &str = "MyBlueprint";
const CUSTOM_PACKAGE_CODE_ID: u64 = 1024;
#[derive(Clone)]
struct TestInvoke;
impl VmInvoke for TestInvoke {
    fn invoke<
        Y: SystemApi<RuntimeError> + KernelNodeApi + KernelSubstateApi<SystemLockData>,
        V: VmApi,
    >(
        &mut self,
        export_name: &str,
        _input: &IndexedScryptoValue,
        api: &mut Y,
        _vm_api: &V,
<<<<<<< HEAD
    ) -> Result<IndexedOwnedScryptoValue, RuntimeError>
    where
        Y: SystemApi<RuntimeError> + KernelNodeApi + KernelSubstateApi<SystemLockData>,
        V: VmApi,
    {
=======
    ) -> Result<IndexedScryptoValue, RuntimeError> {
>>>>>>> 9141df7f
        match export_name {
            "test" => {
                let kv_store = api.key_value_store_new(
                    KeyValueStoreDataSchema::new_local_with_self_package_replacement::<String, ()>(
                        TEST_UTILS_PACKAGE,
                        false,
                    ),
                )?;
                let long_key = "a".repeat(MAX_SUBSTATE_KEY_SIZE + 1);
                api.key_value_store_open_entry(
                    &kv_store,
                    scrypto_encode_to_value(&long_key).unwrap().into_unvalidated(),
                    LockFlags::read_only(),
                )?;
            }
            "invalid_schema" => {
                let mut schema = KeyValueStoreDataSchema::new_local_with_self_package_replacement::<
                    String,
                    (),
                >(TEST_UTILS_PACKAGE, false);
                match &mut schema {
                    KeyValueStoreDataSchema::Local {
                        additional_schema, ..
                    } => {
                        additional_schema
                            .v1_mut()
                            .type_metadata
                            .push(TypeMetadata::unnamed());
                    }
                    _ => {}
                }
                api.key_value_store_new(schema)?;
            }
            _ => {}
        }

        Ok(IndexedScryptoValue::from_typed(&()))
    }
}

#[test]
fn opening_long_substate_key_should_fail() {
    // Arrange
    let mut ledger = LedgerSimulatorBuilder::new()
        .with_custom_extension(OverridePackageCode::new(CUSTOM_PACKAGE_CODE_ID, TestInvoke))
        .build();
    let package_address = ledger.publish_native_package(
        CUSTOM_PACKAGE_CODE_ID,
        PackageDefinition::new_functions_only_test_definition(
            BLUEPRINT_NAME,
            vec![("test", "test", false)],
        ),
    );

    // Act
    let receipt = ledger.execute_manifest(
        ManifestBuilder::new()
            .lock_fee(ledger.faucet_component(), 500u32)
            .call_function(package_address, BLUEPRINT_NAME, "test", manifest_args!())
            .build(),
        vec![],
    );

    // Assert
    receipt.expect_specific_failure(|e| {
        matches!(
            e,
            RuntimeError::SystemModuleError(SystemModuleError::TransactionLimitsError(
                TransactionLimitsError::MaxSubstateKeySizeExceeded(..)
            ))
        )
    });
}

#[test]
fn kv_store_with_invalid_schema_should_fail() {
    // Arrange
    let mut ledger = LedgerSimulatorBuilder::new()
        .with_custom_extension(OverridePackageCode::new(CUSTOM_PACKAGE_CODE_ID, TestInvoke))
        .build();
    let package_address = ledger.publish_native_package(
        CUSTOM_PACKAGE_CODE_ID,
        PackageDefinition::new_functions_only_test_definition(
            BLUEPRINT_NAME,
            vec![("invalid_schema", "invalid_schema", false)],
        ),
    );

    // Act
    let receipt = ledger.execute_manifest(
        ManifestBuilder::new()
            .lock_fee(ledger.faucet_component(), 500u32)
            .call_function(
                package_address,
                BLUEPRINT_NAME,
                "invalid_schema",
                manifest_args!(),
            )
            .build(),
        vec![],
    );

    // Assert
    receipt.expect_specific_failure(|e| {
        matches!(
            e,
            RuntimeError::SystemError(SystemError::InvalidGenericArgs)
        )
    });
}<|MERGE_RESOLUTION|>--- conflicted
+++ resolved
@@ -24,15 +24,7 @@
         _input: &IndexedScryptoValue,
         api: &mut Y,
         _vm_api: &V,
-<<<<<<< HEAD
-    ) -> Result<IndexedOwnedScryptoValue, RuntimeError>
-    where
-        Y: SystemApi<RuntimeError> + KernelNodeApi + KernelSubstateApi<SystemLockData>,
-        V: VmApi,
-    {
-=======
-    ) -> Result<IndexedScryptoValue, RuntimeError> {
->>>>>>> 9141df7f
+    ) -> Result<IndexedOwnedScryptoValue, RuntimeError> {
         match export_name {
             "test" => {
                 let kv_store = api.key_value_store_new(
