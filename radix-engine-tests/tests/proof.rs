--- conflicted
+++ resolved
@@ -351,14 +351,9 @@
 
     // Act
     let manifest = ManifestBuilder::new()
-<<<<<<< HEAD
         .create_proof_from_account_of_amount(account, RADIX_TOKEN, dec!("1"))
-        .create_proof_from_auth_zone_of_all(RADIX_TOKEN, |builder, proof| {
-=======
-        .create_proof_from_account(account, XRD)
-        .create_proof_from_auth_zone(XRD, "proof")
-        .with_name_lookup(|builder, lookup| {
->>>>>>> aef52489
+        .create_proof_from_auth_zone_of_all(XRD, "proof")
+        .with_name_lookup(|builder, lookup| {
             builder.call_method(
                 component_address,
                 "pass_fungible_proof",
