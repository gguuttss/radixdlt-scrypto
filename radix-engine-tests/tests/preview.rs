--- conflicted
+++ resolved
@@ -42,11 +42,7 @@
             .with_kernel_trace(true)
             .with_cost_breakdown(true),
     );
-<<<<<<< HEAD
-    let commit_result = receipt.expect_commit_with_success(true);
-=======
-    let actual_result = actual_receipt.expect_commit_success();
->>>>>>> 63f1e2d4
+    let actual_result = actual_receipt.expect_commit_with_success(true);
     assert_eq!(
         // TODO: better preview payload size estimate?
         preview_result.fee_summary.total_cost()
@@ -81,7 +77,7 @@
     let preview_receipt = test_runner.preview(preview_intent, &network).unwrap();
     let fee_summary = &preview_receipt.expect_commit_success().fee_summary;
     println!("{:?}", preview_receipt);
-    assert_eq!(fee_summary.total_execution_cost_xrd, dec!("0.01844552"));
+    assert_eq!(fee_summary.total_execution_cost_xrd, dec!("0.01083888"));
     assert_eq!(fee_summary.total_tipping_cost_xrd, dec!("0"));
     assert_eq!(fee_summary.total_state_expansion_cost_xrd, dec!("0.00009"));
     assert_eq!(fee_summary.total_royalty_cost_xrd, dec!("0"));
