use radix_common::prelude::*;
use radix_engine::errors::RuntimeError;
use radix_engine::kernel::kernel_api::{KernelNodeApi, KernelSubstateApi};
use radix_engine::system::system_callback::SystemLockData;
use radix_engine::vm::{OverridePackageCode, VmApi, VmInvoke};
use radix_engine_interface::api::SystemApi;
use radix_engine_interface::blueprints::access_controller::*;
use radix_engine_interface::blueprints::package::PackageDefinition;
use radix_engine_interface::prelude::*;
use radix_substate_store_impls::memory_db::InMemorySubstateDatabase;
use radix_transactions::prelude::*;
use scrypto_test::prelude::{LedgerSimulator, LedgerSimulatorBuilder};
use std::iter;

#[test]
pub fn should_be_able_to_withdraw_from_maximum_vault_size_access_controller() {
    // Arrange
    let (mut ledger, access_controller) = arrange_access_controller_big_vault();

    // Act
    let (key, _, account) = ledger.new_account(false);
    let receipt = ledger.execute_manifest(
        ManifestBuilder::new()
            .lock_fee(ledger.faucet_component(), 500u32)
            .call_method(
                access_controller,
                ACCESS_CONTROLLER_INITIATE_BADGE_WITHDRAW_ATTEMPT_AS_PRIMARY_IDENT,
                manifest_args!(),
            )
            .call_method(
                access_controller,
                ACCESS_CONTROLLER_QUICK_CONFIRM_PRIMARY_ROLE_BADGE_WITHDRAW_ATTEMPT_IDENT,
                manifest_args!(),
            )
            .deposit_batch(account)
            .build(),
        vec![NonFungibleGlobalId::from_public_key(&key)],
    );

    // Assert
    receipt.expect_commit_success();
}

#[test]
pub fn should_be_able_to_create_proof_from_maximum_vault_access_controller() {
    // Arrange
    let (mut ledger, access_controller) = arrange_access_controller_big_vault();

    // Act
    let receipt = ledger.execute_manifest(
        ManifestBuilder::new()
            .lock_fee(ledger.faucet_component(), 500u32)
            .call_method(
                access_controller,
                ACCESS_CONTROLLER_CREATE_PROOF_IDENT,
                manifest_args!(),
            )
            .build(),
        vec![],
    );

    // Asert
    receipt.expect_commit_success();
}

const BLUEPRINT_NAME: &str = "MyBlueprint";
const CUSTOM_PACKAGE_CODE_ID: u64 = 1024;
#[derive(Clone)]
struct TestInvoke;
impl VmInvoke for TestInvoke {
    fn invoke<
        Y: SystemApi<RuntimeError> + KernelNodeApi + KernelSubstateApi<SystemLockData>,
        V: VmApi,
    >(
        &mut self,
        export_name: &str,
        input: &IndexedScryptoValue,
        api: &mut Y,
        _vm_api: &V,
<<<<<<< HEAD
    ) -> Result<IndexedOwnedScryptoValue, RuntimeError>
    where
        Y: SystemApi<RuntimeError> + KernelNodeApi + KernelSubstateApi<SystemLockData>,
        V: VmApi,
    {
=======
    ) -> Result<IndexedScryptoValue, RuntimeError> {
>>>>>>> 9141df7f
        match export_name {
            "new" => {
                let size: (usize,) = input.into_typed().unwrap();
                let entries = iter::repeat((ScryptoOwnedRawValue::unit(),))
                    .take(size.0)
                    .collect();
                let result = api.call_function(
                    RESOURCE_PACKAGE,
                    NON_FUNGIBLE_RESOURCE_MANAGER_BLUEPRINT,
                    NON_FUNGIBLE_RESOURCE_MANAGER_CREATE_RUID_WITH_INITIAL_SUPPLY_IDENT,
                    scrypto_encode(
                        &NonFungibleResourceManagerCreateRuidWithInitialSupplyInput {
                            entries,
                            owner_role: Default::default(),
                            track_total_supply: Default::default(),
                            non_fungible_schema: NonFungibleDataSchema::new_local_without_self_package_replacement::<()>(),
                            resource_roles: Default::default(),
                            metadata: Default::default(),
                            address_reservation: Default::default(),
                        },
                    )
                    .unwrap(),
                )?;
                let result: NonFungibleResourceManagerCreateRuidWithInitialSupplyOutput =
                    scrypto_decode(&result).unwrap();
                let bucket = result.1;

                api.call_function(
                    ACCESS_CONTROLLER_PACKAGE,
                    ACCESS_CONTROLLER_BLUEPRINT,
                    ACCESS_CONTROLLER_CREATE_IDENT,
                    scrypto_encode(&AccessControllerCreateInput {
                        controlled_asset: bucket,
                        rule_set: RuleSet {
                            primary_role: AccessRule::AllowAll,
                            recovery_role: AccessRule::AllowAll,
                            confirmation_role: AccessRule::AllowAll,
                        },
                        timed_recovery_delay_in_minutes: None,
                        address_reservation: None,
                    })
                    .unwrap(),
                )?;
            }
            _ => {}
        }

        Ok(IndexedScryptoValue::from_typed(&()))
    }
}

fn arrange_access_controller_big_vault() -> (
    LedgerSimulator<OverridePackageCode<TestInvoke>, InMemorySubstateDatabase>,
    ComponentAddress,
) {
    // Arrange
    let mut ledger = LedgerSimulatorBuilder::new()
        .with_custom_extension(OverridePackageCode::new(CUSTOM_PACKAGE_CODE_ID, TestInvoke))
        .build();
    let package_address = ledger.publish_native_package(
        CUSTOM_PACKAGE_CODE_ID,
        PackageDefinition::new_functions_only_test_definition(
            BLUEPRINT_NAME,
            vec![("new", "new", false)],
        ),
    );

    // Create the largest access controller non fungible vault possible
    {
        // Start by incrementing non fungible bucket size by 100 until failure
        let mut bucket_size = 100usize;
        loop {
            let receipt = ledger.execute_manifest(
                ManifestBuilder::new()
                    .lock_fee(ledger.faucet_component(), 500u32)
                    .call_function(
                        package_address,
                        BLUEPRINT_NAME,
                        "new",
                        manifest_args!(bucket_size),
                    )
                    .build(),
                vec![],
            );
            let commit = receipt.expect_commit_ignore_outcome();
            if !commit.outcome.is_success() {
                bucket_size -= 1;
                break;
            }
            bucket_size += 100;
        }

        // Decrement failure bucket size by 1 until success
        loop {
            let receipt = ledger.execute_manifest(
                ManifestBuilder::new()
                    .lock_fee(ledger.faucet_component(), 500u32)
                    .call_function(
                        package_address,
                        BLUEPRINT_NAME,
                        "new",
                        manifest_args!(bucket_size),
                    )
                    .build(),
                vec![],
            );
            let commit = receipt.expect_commit_ignore_outcome();
            if commit.outcome.is_success() {
                let access_controller =
                    receipt.expect_commit_success().new_component_addresses()[0];
                return (ledger, access_controller);
            }
            bucket_size -= 1;
        }
    }
}<|MERGE_RESOLUTION|>--- conflicted
+++ resolved
@@ -77,15 +77,7 @@
         input: &IndexedScryptoValue,
         api: &mut Y,
         _vm_api: &V,
-<<<<<<< HEAD
-    ) -> Result<IndexedOwnedScryptoValue, RuntimeError>
-    where
-        Y: SystemApi<RuntimeError> + KernelNodeApi + KernelSubstateApi<SystemLockData>,
-        V: VmApi,
-    {
-=======
-    ) -> Result<IndexedScryptoValue, RuntimeError> {
->>>>>>> 9141df7f
+    ) -> Result<IndexedOwnedScryptoValue, RuntimeError> {
         match export_name {
             "new" => {
                 let size: (usize,) = input.into_typed().unwrap();
