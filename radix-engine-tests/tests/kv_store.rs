--- conflicted
+++ resolved
@@ -378,10 +378,7 @@
 
     // Act
     let manifest = ManifestBuilder::new()
-<<<<<<< HEAD
-        .lock_fee(test_runner.faucet_component(), 10.into())
-=======
-        .lock_fee(FAUCET_COMPONENT, 10.into())
+        .lock_fee(test_runner.faucet_component(), 10.into())
         .call_function(package_address, "Basic", "multiple_reads", manifest_args!())
         .build();
     let receipt = test_runner.execute_manifest(manifest, vec![]);
@@ -398,8 +395,7 @@
 
     // Act
     let manifest = ManifestBuilder::new()
-        .lock_fee(FAUCET_COMPONENT, 10.into())
->>>>>>> 1bf6b378
+        .lock_fee(test_runner.faucet_component(), 10.into())
         .call_function(
             package_address,
             "Basic",
@@ -419,7 +415,7 @@
     let mut test_runner = TestRunner::builder().build();
     let package_address = test_runner.compile_and_publish("./tests/blueprints/kv_store");
     let manifest = ManifestBuilder::new()
-        .lock_fee(FAUCET_COMPONENT, 10.into())
+        .lock_fee(test_runner.faucet_component(), 10.into())
         .call_function(package_address, "Basic", "new", manifest_args!())
         .build();
     let receipt = test_runner.execute_manifest(manifest, vec![]);
@@ -427,7 +423,7 @@
 
     // Act
     let manifest = ManifestBuilder::new()
-        .lock_fee(FAUCET_COMPONENT, 10.into())
+        .lock_fee(test_runner.faucet_component(), 10.into())
         .call_method(
             component,
             "remove",
@@ -449,7 +445,7 @@
     let mut test_runner = TestRunner::builder().build();
     let package_address = test_runner.compile_and_publish("./tests/blueprints/kv_store");
     let manifest = ManifestBuilder::new()
-        .lock_fee(FAUCET_COMPONENT, 10.into())
+        .lock_fee(test_runner.faucet_component(), 10.into())
         .call_function(
             package_address,
             "Basic",
@@ -462,7 +458,7 @@
 
     // Act
     let manifest = ManifestBuilder::new()
-        .lock_fee(FAUCET_COMPONENT, 10.into())
+        .lock_fee(test_runner.faucet_component(), 10.into())
         .call_method(component, "remove", manifest_args!("key".to_string()))
         .build();
     let receipt = test_runner.execute_manifest(manifest, vec![]);
@@ -480,7 +476,7 @@
     let mut test_runner = TestRunner::builder().build();
     let package_address = test_runner.compile_and_publish("./tests/blueprints/kv_store");
     let manifest = ManifestBuilder::new()
-        .lock_fee(FAUCET_COMPONENT, 10.into())
+        .lock_fee(test_runner.faucet_component(), 10.into())
         .call_function(package_address, "KVVault", "new", manifest_args!())
         .build();
     let receipt = test_runner.execute_manifest(manifest, vec![]);
@@ -488,7 +484,7 @@
 
     // Act
     let manifest = ManifestBuilder::new()
-        .lock_fee(FAUCET_COMPONENT, 10.into())
+        .lock_fee(test_runner.faucet_component(), 10.into())
         .call_method(component, "remove", manifest_args!("key".to_string()))
         .build();
     let receipt = test_runner.execute_manifest(manifest, vec![]);
@@ -497,7 +493,9 @@
     receipt.expect_specific_failure(|e| {
         matches!(
             e,
-            RuntimeError::KernelError(KernelError::StoredNodeRemoved(..))
+            RuntimeError::KernelError(KernelError::CallFrameError(
+                CallFrameError::UnlockSubstateError(UnlockSubstateError::CantDropNodeInStore(..))
+            ))
         )
     });
 }