<<<<<<< HEAD
Total Cost (XRD)                                                           ,   10.293047573,    100.0%
+ Execution Cost (XRD)                                                     ,     0.92502626,      9.0%
+ Tipping Cost (XRD)                                                       ,    0.046251313,      0.4%
+ State Expansion Cost (XRD)                                               ,        9.32177,     90.6%
+ Royalty Cost (XRD)                                                       ,              0,      0.0%
Total Cost Units Consumed                                                  ,       92502626,    100.0%
=======
Total Cost (XRD)                                                           ,  10.7986148415,    100.0%
+ Execution Cost (XRD)                                                     ,     0.99665223,      9.2%
+ Tipping Cost (XRD)                                                       ,   0.0498326115,      0.5%
+ State Expansion Cost (XRD)                                               ,        9.75213,     90.3%
+ Royalty Cost (XRD)                                                       ,              0,      0.0%
Total Cost Units Consumed                                                  ,       99665223,    100.0%
>>>>>>> 5a18a09f
AfterInvoke                                                                ,            494,      0.0%
AllocateNodeId                                                             ,          10500,      0.0%
BeforeInvoke                                                               ,        1867440,      2.0%
CloseSubstate                                                              ,         220500,      0.2%
Commit::GlobalAccount                                                      ,         200012,      0.2%
Commit::GlobalGenericComponent                                             ,         100018,      0.1%
Commit::GlobalNonFungibleResourceManager                                   ,       22832253,     24.7%
Commit::InternalFungibleVault                                              ,         100010,      0.1%
<<<<<<< HEAD
Commit::InternalNonFungibleVault                                           ,       21200462,     22.9%
CreateNode                                                                 ,        1882624,      2.0%
DropNode                                                                   ,          21142,      0.0%
EmitEvent                                                                  ,           9308,      0.0%
=======
Commit::InternalNonFungibleVault                                           ,       22200046,     22.3%
CreateNode                                                                 ,        1972144,      2.0%
DropNode                                                                   ,          21322,      0.0%
EmitEvent                                                                  ,           9668,      0.0%
>>>>>>> 5a18a09f
LockFee                                                                    ,            500,      0.0%
OpenSubstate::GlobalAccount                                                ,           7310,      0.0%
OpenSubstate::GlobalFungibleResourceManager                                ,           2624,      0.0%
OpenSubstate::GlobalGenericComponent                                       ,           2852,      0.0%
OpenSubstate::GlobalNonFungibleResourceManager                             ,          13950,      0.0%
OpenSubstate::GlobalPackage                                                ,         859500,      0.9%
OpenSubstate::InternalFungibleVault                                        ,           7242,      0.0%
OpenSubstate::InternalGenericComponent                                     ,          70648,      0.1%
OpenSubstate::InternalKeyValueStore                                        ,            706,      0.0%
OpenSubstate::InternalNonFungibleVault                                     ,         162252,      0.2%
PrepareWasmCode                                                            ,         701202,      0.8%
QueryActor                                                                 ,           2000,      0.0%
ReadSubstate                                                               ,        1130652,      1.2%
RunNativeCode::Worktop_drain                                               ,          22525,      0.0%
RunNativeCode::Worktop_drop                                                ,          16371,      0.0%
RunNativeCode::Worktop_put                                                 ,          24411,      0.0%
RunNativeCode::create                                                      ,          45707,      0.0%
RunNativeCode::create_empty_vault_NonFungibleResourceManager               ,          54136,      0.1%
RunNativeCode::create_with_data                                            ,          26638,      0.0%
RunNativeCode::create_with_initial_supply_NonFungibleResourceManager       ,         186631,      0.2%
RunNativeCode::get_amount_NonFungibleBucket                                ,          30064,      0.0%
RunNativeCode::lock_fee                                                    ,          61733,      0.1%
RunNativeCode::put_NonFungibleVault                                        ,          17297,      0.0%
RunNativeCode::try_deposit_batch_or_abort                                  ,          63706,      0.1%
RunWasmCode::Faucet_lock_fee                                               ,          17987,      0.0%
<<<<<<< HEAD
SetSubstate                                                                ,         108576,      0.1%
StoreAccess                                                                ,        3160763,      3.4%
=======
SetSubstate                                                                ,         110308,      0.1%
>>>>>>> 5a18a09f
TxBaseCost                                                                 ,          50000,      0.1%
TxPayloadCost                                                              ,       37194400,     40.2%
TxSignatureVerification                                                    ,              0,      0.0%
WriteSubstate                                                              ,          15480,      0.0%<|MERGE_RESOLUTION|>--- conflicted
+++ resolved
@@ -1,18 +1,9 @@
-<<<<<<< HEAD
-Total Cost (XRD)                                                           ,   10.293047573,    100.0%
-+ Execution Cost (XRD)                                                     ,     0.92502626,      9.0%
-+ Tipping Cost (XRD)                                                       ,    0.046251313,      0.4%
-+ State Expansion Cost (XRD)                                               ,        9.32177,     90.6%
+Total Cost (XRD)                                                           ,   10.276368261,    100.0%
++ Execution Cost (XRD)                                                     ,     0.92498882,      9.0%
++ Tipping Cost (XRD)                                                       ,    0.046249441,      0.5%
++ State Expansion Cost (XRD)                                               ,        9.30513,     90.5%
 + Royalty Cost (XRD)                                                       ,              0,      0.0%
-Total Cost Units Consumed                                                  ,       92502626,    100.0%
-=======
-Total Cost (XRD)                                                           ,  10.7986148415,    100.0%
-+ Execution Cost (XRD)                                                     ,     0.99665223,      9.2%
-+ Tipping Cost (XRD)                                                       ,   0.0498326115,      0.5%
-+ State Expansion Cost (XRD)                                               ,        9.75213,     90.3%
-+ Royalty Cost (XRD)                                                       ,              0,      0.0%
-Total Cost Units Consumed                                                  ,       99665223,    100.0%
->>>>>>> 5a18a09f
+Total Cost Units Consumed                                                  ,       92498882,    100.0%
 AfterInvoke                                                                ,            494,      0.0%
 AllocateNodeId                                                             ,          10500,      0.0%
 BeforeInvoke                                                               ,        1867440,      2.0%
@@ -21,17 +12,10 @@
 Commit::GlobalGenericComponent                                             ,         100018,      0.1%
 Commit::GlobalNonFungibleResourceManager                                   ,       22832253,     24.7%
 Commit::InternalFungibleVault                                              ,         100010,      0.1%
-<<<<<<< HEAD
-Commit::InternalNonFungibleVault                                           ,       21200462,     22.9%
+Commit::InternalNonFungibleVault                                           ,       21200046,     22.9%
 CreateNode                                                                 ,        1882624,      2.0%
 DropNode                                                                   ,          21142,      0.0%
 EmitEvent                                                                  ,           9308,      0.0%
-=======
-Commit::InternalNonFungibleVault                                           ,       22200046,     22.3%
-CreateNode                                                                 ,        1972144,      2.0%
-DropNode                                                                   ,          21322,      0.0%
-EmitEvent                                                                  ,           9668,      0.0%
->>>>>>> 5a18a09f
 LockFee                                                                    ,            500,      0.0%
 OpenSubstate::GlobalAccount                                                ,           7310,      0.0%
 OpenSubstate::GlobalFungibleResourceManager                                ,           2624,      0.0%
@@ -57,12 +41,8 @@
 RunNativeCode::put_NonFungibleVault                                        ,          17297,      0.0%
 RunNativeCode::try_deposit_batch_or_abort                                  ,          63706,      0.1%
 RunWasmCode::Faucet_lock_fee                                               ,          17987,      0.0%
-<<<<<<< HEAD
-SetSubstate                                                                ,         108576,      0.1%
+SetSubstate                                                                ,         105248,      0.1%
 StoreAccess                                                                ,        3160763,      3.4%
-=======
-SetSubstate                                                                ,         110308,      0.1%
->>>>>>> 5a18a09f
 TxBaseCost                                                                 ,          50000,      0.1%
 TxPayloadCost                                                              ,       37194400,     40.2%
 TxSignatureVerification                                                    ,              0,      0.0%
