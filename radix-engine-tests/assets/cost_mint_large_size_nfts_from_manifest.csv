--- conflicted
+++ resolved
@@ -1,21 +1,11 @@
-<<<<<<< HEAD
-Total Cost (XRD)                                                           ,    341.03687391127725583,    100.0%
-- Execution Cost (XRD)                                                     ,                2.6241083,      0.8%
+Total Cost (XRD)                                                           ,    341.03791971127725583,    100.0%
+- Execution Cost (XRD)                                                     ,                2.6251541,      0.8%
 - Finalization Cost (XRD)                                                  ,                2.4793982,      0.7%
-=======
-Total Cost (XRD)                                                           ,   341.038696344154859962,    100.0%
-- Execution Cost (XRD)                                                     ,                2.6252949,      0.8%
-- Finalization Cost (XRD)                                                  ,               2.47939825,      0.7%
->>>>>>> 49c72c02
 - Tipping Cost (XRD)                                                       ,                        0,      0.0%
 - Storage Cost (XRD)                                                       ,    335.93336741127725583,     98.5%
 - Tipping Cost (XRD)                                                       ,                        0,      0.0%
 - Royalty Cost (XRD)                                                       ,                        0,      0.0%
-<<<<<<< HEAD
-Execution Cost Breakdown                                                   ,                 52482166,    100.0%
-=======
-Execution Cost Breakdown                                                   ,                 52505898,    100.0%
->>>>>>> 49c72c02
+Execution Cost Breakdown                                                   ,                 52503082,    100.0%
 - AllocateNodeId                                                           ,                     2288,      0.0%
 - BeforeInvoke                                                             ,                  2094258,      4.0%
 - CloseSubstate                                                            ,                    51555,      0.1%
