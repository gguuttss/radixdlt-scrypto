<<<<<<< HEAD
Total Cost (XRD)                                                           ,    1.916173675,    100.0%
+ Execution Cost (XRD)                                                     ,      0.9982035,     52.1%
+ Tipping Cost (XRD)                                                       ,    0.049910175,      2.6%
+ State Expansion Cost (XRD)                                               ,        0.86806,     45.3%
+ Royalty Cost (XRD)                                                       ,              0,      0.0%
Total Cost Units Consumed                                                  ,       99820350,    100.0%
=======
Total Cost (XRD)                                                           ,    1.916265145,    100.0%
+ Execution Cost (XRD)                                                     ,      0.9982049,     52.1%
+ Tipping Cost (XRD)                                                       ,    0.049910245,      2.6%
+ State Expansion Cost (XRD)                                               ,        0.86815,     45.3%
+ Royalty Cost (XRD)                                                       ,              0,      0.0%
Total Cost Units Consumed                                                  ,       99820490,    100.0%
>>>>>>> a1547f05
AfterInvoke                                                                ,            494,      0.0%
AllocateNodeId                                                             ,          10500,      0.0%
BeforeInvoke                                                               ,         172690,      0.2%
CloseSubstate                                                              ,          95000,      0.1%
Commit::GlobalAccount                                                      ,         200012,      0.2%
Commit::GlobalGenericComponent                                             ,         100018,      0.1%
Commit::GlobalNonFungibleResourceManager                                   ,       43220401,     43.3%
Commit::InternalFungibleVault                                              ,         100010,      0.1%
Commit::InternalNonFungibleVault                                           ,       41800873,     41.9%
CreateNode                                                                 ,         190818,      0.2%
DropNode                                                                   ,          24774,      0.0%
EmitEvent                                                                  ,          16724,      0.0%
LockFee                                                                    ,            500,      0.0%
MoveModules                                                                ,           2500,      0.0%
OpenSubstate::GlobalAccount                                                ,         803328,      0.8%
OpenSubstate::GlobalFungibleResourceManager                                ,         243180,      0.2%
OpenSubstate::GlobalGenericComponent                                       ,         161902,      0.2%
OpenSubstate::GlobalNonFungibleResourceManager                             ,          12918,      0.0%
<<<<<<< HEAD
OpenSubstate::GlobalPackage                                                ,        5737790,      5.7%
=======
OpenSubstate::GlobalPackage                                                ,        5737850,      5.7%
>>>>>>> a1547f05
OpenSubstate::InternalFungibleVault                                        ,         162790,      0.2%
OpenSubstate::InternalGenericComponent                                     ,          55732,      0.1%
OpenSubstate::InternalKeyValueStore                                        ,          80726,      0.1%
OpenSubstate::InternalNonFungibleVault                                     ,           3312,      0.0%
PrepareWasmCode                                                            ,         703102,      0.7%
QueryActor                                                                 ,           3000,      0.0%
<<<<<<< HEAD
ReadSubstate                                                               ,         943900,      0.9%
=======
ReadSubstate                                                               ,         943956,      0.9%
>>>>>>> a1547f05
RunNativeCode::Worktop_drain                                               ,          22525,      0.0%
RunNativeCode::Worktop_drop                                                ,          16371,      0.0%
RunNativeCode::Worktop_put                                                 ,          24411,      0.0%
RunNativeCode::create                                                      ,          45707,      0.0%
RunNativeCode::create_empty_vault_NonFungibleResourceManager               ,          54136,      0.1%
RunNativeCode::create_with_data                                            ,          26638,      0.0%
RunNativeCode::create_with_initial_supply_NonFungibleResourceManager       ,         186631,      0.2%
RunNativeCode::get_amount_NonFungibleBucket                                ,          30064,      0.0%
RunNativeCode::lock_fee                                                    ,          61733,      0.1%
RunNativeCode::put_NonFungibleVault                                        ,          17297,      0.0%
RunNativeCode::try_deposit_batch_or_abort                                  ,          63706,      0.1%
RunWasmCode::Faucet_lock_fee                                               ,          17987,      0.0%
SetSubstate                                                                ,         216108,      0.2%
TxBaseCost                                                                 ,          50000,      0.1%
TxPayloadCost                                                              ,        4124400,      4.1%
TxSignatureVerification                                                    ,              0,      0.0%
WriteSubstate                                                              ,          15662,      0.0%<|MERGE_RESOLUTION|>--- conflicted
+++ resolved
@@ -1,18 +1,9 @@
-<<<<<<< HEAD
-Total Cost (XRD)                                                           ,    1.916173675,    100.0%
-+ Execution Cost (XRD)                                                     ,      0.9982035,     52.1%
-+ Tipping Cost (XRD)                                                       ,    0.049910175,      2.6%
-+ State Expansion Cost (XRD)                                               ,        0.86806,     45.3%
-+ Royalty Cost (XRD)                                                       ,              0,      0.0%
-Total Cost Units Consumed                                                  ,       99820350,    100.0%
-=======
-Total Cost (XRD)                                                           ,    1.916265145,    100.0%
-+ Execution Cost (XRD)                                                     ,      0.9982049,     52.1%
-+ Tipping Cost (XRD)                                                       ,    0.049910245,      2.6%
+Total Cost (XRD)                                                           ,    1.916265019,    100.0%
++ Execution Cost (XRD)                                                     ,     0.99820478,     52.1%
++ Tipping Cost (XRD)                                                       ,    0.049910239,      2.6%
 + State Expansion Cost (XRD)                                               ,        0.86815,     45.3%
 + Royalty Cost (XRD)                                                       ,              0,      0.0%
-Total Cost Units Consumed                                                  ,       99820490,    100.0%
->>>>>>> a1547f05
+Total Cost Units Consumed                                                  ,       99820478,    100.0%
 AfterInvoke                                                                ,            494,      0.0%
 AllocateNodeId                                                             ,          10500,      0.0%
 BeforeInvoke                                                               ,         172690,      0.2%
@@ -31,22 +22,14 @@
 OpenSubstate::GlobalFungibleResourceManager                                ,         243180,      0.2%
 OpenSubstate::GlobalGenericComponent                                       ,         161902,      0.2%
 OpenSubstate::GlobalNonFungibleResourceManager                             ,          12918,      0.0%
-<<<<<<< HEAD
-OpenSubstate::GlobalPackage                                                ,        5737790,      5.7%
-=======
-OpenSubstate::GlobalPackage                                                ,        5737850,      5.7%
->>>>>>> a1547f05
+OpenSubstate::GlobalPackage                                                ,        5737846,      5.7%
 OpenSubstate::InternalFungibleVault                                        ,         162790,      0.2%
 OpenSubstate::InternalGenericComponent                                     ,          55732,      0.1%
 OpenSubstate::InternalKeyValueStore                                        ,          80726,      0.1%
 OpenSubstate::InternalNonFungibleVault                                     ,           3312,      0.0%
 PrepareWasmCode                                                            ,         703102,      0.7%
 QueryActor                                                                 ,           3000,      0.0%
-<<<<<<< HEAD
-ReadSubstate                                                               ,         943900,      0.9%
-=======
-ReadSubstate                                                               ,         943956,      0.9%
->>>>>>> a1547f05
+ReadSubstate                                                               ,         943952,      0.9%
 RunNativeCode::Worktop_drain                                               ,          22525,      0.0%
 RunNativeCode::Worktop_drop                                                ,          16371,      0.0%
 RunNativeCode::Worktop_put                                                 ,          24411,      0.0%
