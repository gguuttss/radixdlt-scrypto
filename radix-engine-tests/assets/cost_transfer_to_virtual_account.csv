--- conflicted
+++ resolved
@@ -1,18 +1,9 @@
-<<<<<<< HEAD
-Total Cost (XRD)                                                           ,     0.06849337,    100.0%
-+ Execution Cost (XRD)                                                     ,     0.05978337,     87.3%
+Total Cost (XRD)                                                           ,      0.0684939,    100.0%
++ Execution Cost (XRD)                                                     ,      0.0597839,     87.3%
 + Tipping Cost (XRD)                                                       ,              0,      0.0%
 + State Expansion Cost (XRD)                                               ,        0.00871,     12.7%
 + Royalty Cost (XRD)                                                       ,              0,      0.0%
-Total Cost Units Consumed                                                  ,        5978337,    100.0%
-=======
-Total Cost (XRD)                                                           ,     0.06848432,    100.0%
-+ Execution Cost (XRD)                                                     ,     0.05977432,     87.3%
-+ Tipping Cost (XRD)                                                       ,              0,      0.0%
-+ State Expansion Cost (XRD)                                               ,        0.00871,     12.7%
-+ Royalty Cost (XRD)                                                       ,              0,      0.0%
-Total Cost Units Consumed                                                  ,        5977432,    100.0%
->>>>>>> 660ec659
+Total Cost Units Consumed                                                  ,        5978390,    100.0%
 AfterInvoke                                                                ,           2658,      0.0%
 AllocateNodeId                                                             ,           2704,      0.0%
 BeforeInvoke                                                               ,           3288,      0.1%
@@ -35,11 +26,7 @@
 OpenSubstate::InternalFungibleVault                                        ,          12605,      0.2%
 OpenSubstate::InternalGenericComponent                                     ,          47066,      0.8%
 QueryActor                                                                 ,           2500,      0.0%
-<<<<<<< HEAD
-ReadSubstate                                                               ,         160706,      2.7%
-=======
-ReadSubstate                                                               ,         160310,      2.7%
->>>>>>> 660ec659
+ReadSubstate                                                               ,         160732,      2.7%
 RunNativeCode::Worktop_drain                                               ,          13505,      0.2%
 RunNativeCode::Worktop_drop                                                ,          15385,      0.3%
 RunNativeCode::Worktop_put                                                 ,          18262,      0.3%
