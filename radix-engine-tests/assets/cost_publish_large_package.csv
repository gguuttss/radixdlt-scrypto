<<<<<<< HEAD
Total Cost (XRD)                                                           ,  21.6850419215,   100.00%
+ Execution Cost (XRD)                                                     ,     0.69260183,     3.19%
+ Tipping Cost (XRD)                                                       ,   0.0346300915,     0.16%
+ State Expansion Cost (XRD)                                               ,       20.95781,    96.65%
+ Royalty Cost (XRD)                                                       ,              0,     0.00%
Total Cost Units Consumed                                                  ,       69260183,   100.00%
=======
Total Cost (XRD)                                                           ,   21.684538198,   100.00%
+ Execution Cost (XRD)                                                     ,     0.69258876,     3.19%
+ Tipping Cost (XRD)                                                       ,    0.034629438,     0.16%
+ State Expansion Cost (XRD)                                               ,       20.95732,    96.65%
+ Royalty Cost (XRD)                                                       ,              0,     0.00%
Total Cost Units Consumed                                                  ,       69258876,   100.00%
>>>>>>> da143202
AfterInvoke                                                                ,            402,     0.00%
AllocateNodeId                                                             ,           9500,     0.01%
BeforeInvoke                                                               ,        2100874,     3.03%
CloseSubstate                                                              ,          65000,     0.09%
Commit::GlobalGenericComponent                                             ,         100018,     0.14%
Commit::GlobalPackage                                                      ,        1223859,     1.77%
Commit::InternalFungibleVault                                              ,         700092,     1.01%
CreateNode                                                                 ,        4207954,     6.08%
DropNode                                                                   ,          14310,     0.02%
EmitEvent                                                                  ,           1932,     0.00%
LockFee                                                                    ,            500,     0.00%
MoveModules                                                                ,           7000,     0.01%
<<<<<<< HEAD
OpenSubstate::GlobalFungibleResourceManager                                ,         245996,     0.36%
OpenSubstate::GlobalGenericComponent                                       ,         161902,     0.23%
OpenSubstate::GlobalPackage                                                ,        5458208,     7.88%
OpenSubstate::InternalFungibleVault                                        ,         165694,     0.24%
OpenSubstate::InternalGenericComponent                                     ,          28582,     0.04%
OpenSubstate::InternalKeyValueStore                                        ,          80726,     0.12%
PrepareWasmCode                                                            ,         697846,     1.01%
QueryActor                                                                 ,           2000,     0.00%
ReadSubstate                                                               ,         862626,     1.25%
=======
OpenSubstate::GlobalFungibleResourceManager                                ,         245980,     0.36%
OpenSubstate::GlobalGenericComponent                                       ,         161870,     0.23%
OpenSubstate::GlobalPackage                                                ,        5458094,     7.88%
OpenSubstate::InternalFungibleVault                                        ,         165678,     0.24%
OpenSubstate::InternalGenericComponent                                     ,          28414,     0.04%
OpenSubstate::InternalKeyValueStore                                        ,          80726,     0.12%
PrepareWasmCode                                                            ,         697846,     1.01%
QueryActor                                                                 ,           2000,     0.00%
ReadSubstate                                                               ,         862298,     1.25%
>>>>>>> da143202
RunNativeCode::Worktop_drop                                                ,          16371,     0.02%
RunNativeCode::create                                                      ,          54027,     0.08%
RunNativeCode::create_empty_vault_FungibleResourceManager                  ,          46810,     0.07%
RunNativeCode::create_with_data                                            ,          26638,     0.04%
RunNativeCode::lock_fee                                                    ,          61733,     0.09%
RunNativeCode::publish_wasm_advanced                                       ,         451573,     0.65%
RunWasmCode::Faucet_lock_fee                                               ,          17654,     0.03%
TxBaseCost                                                                 ,          50000,     0.07%
TxPayloadCost                                                              ,       52389750,    75.64%
TxSignatureVerification                                                    ,              0,     0.00%
WriteSubstate                                                              ,          10606,     0.02%<|MERGE_RESOLUTION|>--- conflicted
+++ resolved
@@ -1,18 +1,9 @@
-<<<<<<< HEAD
-Total Cost (XRD)                                                           ,  21.6850419215,   100.00%
-+ Execution Cost (XRD)                                                     ,     0.69260183,     3.19%
-+ Tipping Cost (XRD)                                                       ,   0.0346300915,     0.16%
+Total Cost (XRD)                                                           ,  21.6850396325,   100.00%
++ Execution Cost (XRD)                                                     ,     0.69259965,     3.19%
++ Tipping Cost (XRD)                                                       ,   0.0346299825,     0.16%
 + State Expansion Cost (XRD)                                               ,       20.95781,    96.65%
 + Royalty Cost (XRD)                                                       ,              0,     0.00%
-Total Cost Units Consumed                                                  ,       69260183,   100.00%
-=======
-Total Cost (XRD)                                                           ,   21.684538198,   100.00%
-+ Execution Cost (XRD)                                                     ,     0.69258876,     3.19%
-+ Tipping Cost (XRD)                                                       ,    0.034629438,     0.16%
-+ State Expansion Cost (XRD)                                               ,       20.95732,    96.65%
-+ Royalty Cost (XRD)                                                       ,              0,     0.00%
-Total Cost Units Consumed                                                  ,       69258876,   100.00%
->>>>>>> da143202
+Total Cost Units Consumed                                                  ,       69259965,   100.00%
 AfterInvoke                                                                ,            402,     0.00%
 AllocateNodeId                                                             ,           9500,     0.01%
 BeforeInvoke                                                               ,        2100874,     3.03%
@@ -25,27 +16,15 @@
 EmitEvent                                                                  ,           1932,     0.00%
 LockFee                                                                    ,            500,     0.00%
 MoveModules                                                                ,           7000,     0.01%
-<<<<<<< HEAD
 OpenSubstate::GlobalFungibleResourceManager                                ,         245996,     0.36%
 OpenSubstate::GlobalGenericComponent                                       ,         161902,     0.23%
-OpenSubstate::GlobalPackage                                                ,        5458208,     7.88%
+OpenSubstate::GlobalPackage                                                ,        5458094,     7.88%
 OpenSubstate::InternalFungibleVault                                        ,         165694,     0.24%
 OpenSubstate::InternalGenericComponent                                     ,          28582,     0.04%
 OpenSubstate::InternalKeyValueStore                                        ,          80726,     0.12%
 PrepareWasmCode                                                            ,         697846,     1.01%
 QueryActor                                                                 ,           2000,     0.00%
-ReadSubstate                                                               ,         862626,     1.25%
-=======
-OpenSubstate::GlobalFungibleResourceManager                                ,         245980,     0.36%
-OpenSubstate::GlobalGenericComponent                                       ,         161870,     0.23%
-OpenSubstate::GlobalPackage                                                ,        5458094,     7.88%
-OpenSubstate::InternalFungibleVault                                        ,         165678,     0.24%
-OpenSubstate::InternalGenericComponent                                     ,          28414,     0.04%
-OpenSubstate::InternalKeyValueStore                                        ,          80726,     0.12%
-PrepareWasmCode                                                            ,         697846,     1.01%
-QueryActor                                                                 ,           2000,     0.00%
-ReadSubstate                                                               ,         862298,     1.25%
->>>>>>> da143202
+ReadSubstate                                                               ,         862522,     1.25%
 RunNativeCode::Worktop_drop                                                ,          16371,     0.02%
 RunNativeCode::create                                                      ,          54027,     0.08%
 RunNativeCode::create_empty_vault_FungibleResourceManager                  ,          46810,     0.07%
