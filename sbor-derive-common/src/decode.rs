--- conflicted
+++ resolved
@@ -91,25 +91,12 @@
                 }
             };
 
-<<<<<<< HEAD
             handle_decode_as(
                 parsed,
                 context_custom_value_kind,
                 field_type,
                 &decode_content,
             )
-=======
-            quote! {
-                impl #impl_generics sbor::Decode <#custom_value_kind_generic, #decoder_generic> for #ident #ty_generics #where_clause {
-                    #[inline]
-                    fn decode_body_with_value_kind(decoder: &mut #decoder_generic, value_kind: sbor::ValueKind<#custom_value_kind_generic>) -> Result<Self, sbor::DecodeError> {
-                        use sbor::{self, Decode};
-                        let inner = <#field_type as sbor::Decode<#custom_value_kind_generic, #decoder_generic>>::decode_body_with_value_kind(decoder, value_kind)?;
-                        #decode_content
-                    }
-                }
-            }
->>>>>>> 8657186e
         }
         Data::Enum(_) => {
             Err(Error::new(Span::call_site(), "The transparent attribute is only supported for structs with a single unskipped field."))
@@ -136,11 +123,11 @@
         build_decode_generics(&generics, &attrs, context_custom_value_kind)?;
 
     let output = quote! {
-        impl #impl_generics ::sbor::Decode <#custom_value_kind_generic, #decoder_generic> for #ident #ty_generics #where_clause {
+        impl #impl_generics sbor::Decode <#custom_value_kind_generic, #decoder_generic> for #ident #ty_generics #where_clause {
             #[inline]
-            fn decode_body_with_value_kind(decoder: &mut #decoder_generic, value_kind: ::sbor::ValueKind<#custom_value_kind_generic>) -> Result<Self, ::sbor::DecodeError> {
-                use ::sbor::{self, Decode};
-                let value = <#as_type as ::sbor::Decode<#custom_value_kind_generic, #decoder_generic>>::decode_body_with_value_kind(decoder, value_kind)?;
+            fn decode_body_with_value_kind(decoder: &mut #decoder_generic, value_kind: sbor::ValueKind<#custom_value_kind_generic>) -> Result<Self, sbor::DecodeError> {
+                use sbor::{self, Decode};
+                let value = <#as_type as sbor::Decode<#custom_value_kind_generic, #decoder_generic>>::decode_body_with_value_kind(decoder, value_kind)?;
                 Ok(#from_value)
             }
         }
@@ -321,15 +308,8 @@
             quote! {
                 impl <T, D: Clashing, D0: sbor::Decoder<X>, X: sbor::CustomValueKind> sbor::Decode<X, D0> for Test<T, D>
                     where
-<<<<<<< HEAD
-                        T : ::sbor::Decode<X, D0>,
-                        D : ::sbor::Decode<X, D0>
-=======
                         T : sbor::Decode<X, D0>,
-                        D : sbor::Decode<X, D0>,
-                        T : sbor::Categorize<X>,
-                        D : sbor::Categorize<X>
->>>>>>> 8657186e
+                        D : sbor::Decode<X, D0>
                 {
                     #[inline]
                     fn decode_body_with_value_kind(decoder: &mut D0, value_kind: sbor::ValueKind<X>) -> Result<Self, sbor::DecodeError> {
