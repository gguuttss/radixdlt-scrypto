--- conflicted
+++ resolved
@@ -91,7 +91,6 @@
 
         let manifest = ManifestBuilder::new()
             .lock_fee(FAUCET_COMPONENT, 100.into())
-<<<<<<< HEAD
             .add_instruction(BasicInstruction::CallFunction {
                 package_address: RESOURCE_MANAGER_PACKAGE,
                 blueprint_name: RESOURCE_MANAGER_BLUEPRINT.to_string(),
@@ -102,7 +101,7 @@
                     metadata,
                     access_rules: resource_auth,
                     entries: BTreeMap::from([(
-                        NonFungibleLocalId::Integer(1),
+                        NonFungibleLocalId::integer(1),
                         (
                             scrypto_encode(&EmptyStruct).unwrap(),
                             scrypto_encode(&EmptyStruct).unwrap(),
@@ -110,19 +109,6 @@
                     )]),
                 })
                 .unwrap(),
-=======
-            .add_instruction(BasicInstruction::CreateNonFungibleResource {
-                id_type: NonFungibleIdType::Integer,
-                metadata: metadata,
-                access_rules: resource_auth,
-                initial_supply: Some(BTreeMap::from([(
-                    NonFungibleLocalId::integer(1),
-                    (
-                        scrypto_encode(&EmptyStruct).unwrap(),
-                        scrypto_encode(&EmptyStruct).unwrap(),
-                    ),
-                )])),
->>>>>>> e9381b7b
             })
             .0
             .call_method(
