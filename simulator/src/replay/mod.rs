pub mod ledger_transaction;
pub mod ledger_transaction_execution;
pub mod txn_reader;

mod cmd_alloc_dump;
mod cmd_execute;
mod cmd_execute_in_memory;
mod cmd_measure;
mod cmd_prepare;
mod cmd_sync;
mod error;

pub use cmd_alloc_dump::*;
pub use cmd_execute::*;
pub use cmd_execute_in_memory::*;
pub use cmd_measure::*;
pub use cmd_prepare::*;
pub use cmd_sync::*;
pub use error::*;

use clap::{Parser, Subcommand};

/// Transaction replay toolkit
#[derive(Parser, Debug)]
#[clap(author, version, about, long_about = None, name = "replay")]
pub struct ReplayCli {
    #[clap(subcommand)]
    command: Command,
}

#[derive(Subcommand, Debug)]
pub enum Command {
    Prepare(TxnPrepare),
    Execute(TxnExecute),
    ExecuteInMemory(TxnExecuteInMemory),
    Sync(TxnSync),
<<<<<<< HEAD
    AllocDump(TxnAllocDump),
=======
    Measure(TxnMeasure),
>>>>>>> 1d776aa7
}

pub fn run() -> Result<(), Error> {
    let cli = ReplayCli::parse();

    match cli.command {
        Command::Prepare(cmd) => cmd.run(),
        Command::Execute(cmd) => cmd.run(),
        Command::ExecuteInMemory(cmd) => cmd.run(),
        Command::Sync(cmd) => cmd.sync(),
<<<<<<< HEAD
        Command::AllocDump(cmd) => cmd.run(),
=======
        Command::Measure(cmd) => cmd.run(),
>>>>>>> 1d776aa7
    }
}<|MERGE_RESOLUTION|>--- conflicted
+++ resolved
@@ -34,11 +34,8 @@
     Execute(TxnExecute),
     ExecuteInMemory(TxnExecuteInMemory),
     Sync(TxnSync),
-<<<<<<< HEAD
+    Measure(TxnMeasure),
     AllocDump(TxnAllocDump),
-=======
-    Measure(TxnMeasure),
->>>>>>> 1d776aa7
 }
 
 pub fn run() -> Result<(), Error> {
@@ -49,10 +46,7 @@
         Command::Execute(cmd) => cmd.run(),
         Command::ExecuteInMemory(cmd) => cmd.run(),
         Command::Sync(cmd) => cmd.sync(),
-<<<<<<< HEAD
+        Command::Measure(cmd) => cmd.run(),
         Command::AllocDump(cmd) => cmd.run(),
-=======
-        Command::Measure(cmd) => cmd.run(),
->>>>>>> 1d776aa7
     }
 }