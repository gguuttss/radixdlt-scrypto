use sbor::rust::collections::*;
use sbor::rust::string::String;
use sbor::rust::string::ToString;
use sbor::rust::vec::*;
use sbor::*;
use scrypto::buffer::scrypto_decode;
use scrypto::engine::types::*;
use scrypto::prelude::{
    ResourceManagerCreateBucketInput, ResourceManagerCreateInput, ResourceManagerCreateVaultInput,
    ResourceManagerGetNonFungibleInput, ResourceManagerGetResourceTypeInput,
    ResourceManagerGetTotalSupplyInput, ResourceManagerLockAuthInput, ResourceManagerMintInput,
    ResourceManagerNonFungibleExistsInput, ResourceManagerUpdateAuthInput,
    ResourceManagerUpdateMetadataInput, ResourceManagerUpdateNonFungibleDataInput,
};
use scrypto::resource::AccessRule::{self, *};
use scrypto::resource::Mutability::{self, *};
use scrypto::resource::ResourceManagerGetMetadataInput;
use scrypto::resource::ResourceMethodAuthKey::{self, *};
use scrypto::values::ScryptoValue;

use crate::engine::{SubstateAddress, SystemApi};
use crate::fee::CostUnitCounterError;
use crate::ledger::ReadableSubstateStore;
use crate::model::resource_manager::ResourceMethodRule::{Protected, Public};
use crate::model::ResourceManagerError::InvalidMethod;
use crate::model::{convert, MethodAuthorization, ResourceContainer};
use crate::model::{Bucket, NonFungible, Vault};
use crate::wasm::*;

/// Converts soft authorization rule to a hard authorization rule.
/// Currently required as all auth is defined by soft authorization rules.
macro_rules! convert_auth {
    ($auth:expr) => {
        convert(&Type::Unit, &Value::Unit, &$auth)
    };
}

/// Represents an error when accessing a bucket.
#[derive(Debug, Clone, PartialEq)]
pub enum ResourceManagerError {
    InvalidDivisibility,
    InvalidAmount(Decimal, u8),
    InvalidResourceFlags(u64),
    InvalidMintPermission,
    ResourceTypeDoesNotMatch,
    MaxMintAmountExceeded,
    InvalidNonFungibleData,
    NonFungibleAlreadyExists(NonFungibleAddress),
    NonFungibleNotFound(NonFungibleAddress),
    InvalidRequestData(DecodeError),
    MethodNotFound(String),
    CouldNotCreateBucket,
    CouldNotCreateVault,
    InvalidMethod,
    CostingError(CostUnitCounterError),
}

enum MethodAccessRuleMethod {
    Lock(),
    Update(AccessRule),
}

#[derive(Debug, Clone, TypeId, Encode, Decode)]
struct MethodAccessRule {
    auth: MethodAuthorization,
    update_auth: MethodAuthorization,
}

impl MethodAccessRule {
    pub fn new(entry: (AccessRule, Mutability)) -> Self {
        MethodAccessRule {
            auth: convert_auth!(entry.0),
            update_auth: match entry.1 {
                Mutability::LOCKED => MethodAuthorization::DenyAll,
                Mutability::MUTABLE(method_auth) => convert_auth!(method_auth),
            },
        }
    }

    pub fn get_method_auth(&self) -> &MethodAuthorization {
        &self.auth
    }

    pub fn get_update_auth(&self, method: MethodAccessRuleMethod) -> &MethodAuthorization {
        match method {
            MethodAccessRuleMethod::Lock() | MethodAccessRuleMethod::Update(_) => &self.update_auth,
        }
    }

    pub fn main(
        &mut self,
        method: MethodAccessRuleMethod,
    ) -> Result<ScryptoValue, ResourceManagerError> {
        match method {
            MethodAccessRuleMethod::Lock() => self.lock(),
            MethodAccessRuleMethod::Update(method_auth) => {
                self.update(method_auth);
            }
        }

        Ok(ScryptoValue::from_typed(&()))
    }

    fn update(&mut self, method_auth: AccessRule) {
        self.auth = convert_auth!(method_auth)
    }

    fn lock(&mut self) {
        self.update_auth = MethodAuthorization::DenyAll;
    }
}

#[derive(Debug, Clone, TypeId, Encode, Decode)]
enum ResourceMethodRule {
    Public,
    Protected(ResourceMethodAuthKey),
}

/// The definition of a resource.
#[derive(Debug, Clone, TypeId, Encode, Decode)]
pub struct ResourceManager {
    resource_type: ResourceType,
    metadata: HashMap<String, String>,
    method_table: HashMap<String, ResourceMethodRule>,
    vault_method_table: HashMap<String, ResourceMethodRule>,
    authorization: HashMap<ResourceMethodAuthKey, MethodAccessRule>,
    total_supply: Decimal,
}

impl ResourceManager {
    pub fn new(
        resource_type: ResourceType,
        metadata: HashMap<String, String>,
        mut auth: HashMap<ResourceMethodAuthKey, (AccessRule, Mutability)>,
    ) -> Result<Self, ResourceManagerError> {
        let mut vault_method_table: HashMap<String, ResourceMethodRule> = HashMap::new();
        vault_method_table.insert("take".to_string(), Protected(Withdraw));
        vault_method_table.insert("put".to_string(), Protected(Deposit));
        for pub_method in [
            "amount",
            "resource_address",
            "non_fungible_ids",
            "create_proof",
            "create_proof_by_amount",
            "create_proof_by_ids",
        ] {
            vault_method_table.insert(pub_method.to_string(), Public);
        }
        // Non Fungible methods
        vault_method_table.insert("take_non_fungibles".to_string(), Protected(Withdraw));

        let mut method_table: HashMap<String, ResourceMethodRule> = HashMap::new();
        method_table.insert("mint".to_string(), Protected(Mint));
        method_table.insert("burn".to_string(), Protected(Burn));
        method_table.insert("update_metadata".to_string(), Protected(UpdateMetadata));
        for pub_method in [
            "create_bucket",
            "metadata",
            "resource_type",
            "total_supply",
            "create_vault",
        ] {
            method_table.insert(pub_method.to_string(), Public);
        }

        // Non Fungible methods
        method_table.insert(
            "update_non_fungible_data".to_string(),
            Protected(UpdateNonFungibleData),
        );
        for pub_method in ["non_fungible_exists", "non_fungible_data"] {
            method_table.insert(pub_method.to_string(), Public);
        }

        let mut authorization: HashMap<ResourceMethodAuthKey, MethodAccessRule> = HashMap::new();
        for (auth_entry_key, default) in [
            (Mint, (DenyAll, LOCKED)),
            (Burn, (DenyAll, LOCKED)),
            (Withdraw, (AllowAll, LOCKED)),
            (Deposit, (AllowAll, LOCKED)),
            (UpdateMetadata, (DenyAll, LOCKED)),
            (UpdateNonFungibleData, (DenyAll, LOCKED)),
        ] {
            let entry = auth.remove(&auth_entry_key).unwrap_or(default);
            authorization.insert(auth_entry_key, MethodAccessRule::new(entry));
        }

        let resource_manager = Self {
            resource_type,
            metadata,
            method_table,
            vault_method_table,
            authorization,
            total_supply: 0.into(),
        };

        Ok(resource_manager)
    }

    pub fn get_vault_auth(&self, method_name: &str) -> &MethodAuthorization {
        match self.vault_method_table.get(method_name) {
            None => &MethodAuthorization::Unsupported,
            Some(Public) => &MethodAuthorization::AllowAll,
            Some(Protected(auth_key)) => {
                self.authorization.get(auth_key).unwrap().get_method_auth()
            }
        }
    }

    pub fn get_consuming_bucket_auth(&self, method_name: &str) -> &MethodAuthorization {
        match self.method_table.get(method_name) {
            None => &MethodAuthorization::Unsupported,
            Some(Public) => &MethodAuthorization::AllowAll,
            Some(Protected(method)) => self.authorization.get(method).unwrap().get_method_auth(),
        }
    }

    pub fn get_auth(&self, method_name: &str, arg: &ScryptoValue) -> &MethodAuthorization {
        match method_name {
            "update_auth" => {
                let input: ResourceManagerUpdateAuthInput = scrypto_decode(&arg.raw).unwrap();
                match self.authorization.get(&input.method) {
                    None => &MethodAuthorization::Unsupported,
                    Some(entry) => {
                        entry.get_update_auth(MethodAccessRuleMethod::Update(input.access_rule))
                    }
                }
            }
            "lock_auth" => {
                let input: ResourceManagerLockAuthInput = scrypto_decode(&arg.raw).unwrap();
                match self.authorization.get(&input.method) {
                    None => &MethodAuthorization::Unsupported,
                    Some(entry) => entry.get_update_auth(MethodAccessRuleMethod::Lock()),
                }
            }
            _ => match self.method_table.get(method_name) {
                None => &MethodAuthorization::Unsupported,
                Some(Public) => &MethodAuthorization::AllowAll,
                Some(Protected(method)) => {
                    self.authorization.get(method).unwrap().get_method_auth()
                }
            },
        }
    }

    pub fn resource_type(&self) -> ResourceType {
        self.resource_type
    }

    pub fn metadata(&self) -> &HashMap<String, String> {
        &self.metadata
    }

    pub fn total_supply(&self) -> Decimal {
        self.total_supply
    }

    pub fn mint<
        'p,
        's,
        Y: SystemApi<'p, 's, W, I, S>,
        W: WasmEngine<I>,
        I: WasmInstance,
        S: ReadableSubstateStore,
    >(
        &mut self,
        mint_params: MintParams,
        self_address: ResourceAddress,
        system_api: &mut Y,
    ) -> Result<ResourceContainer, ResourceManagerError> {
        match mint_params {
            MintParams::Fungible { amount } => self.mint_fungible(amount, self_address),
            MintParams::NonFungible { entries } => {
                self.mint_non_fungibles(entries, self_address, system_api)
            }
        }
    }

    pub fn mint_fungible(
        &mut self,
        amount: Decimal,
        self_address: ResourceAddress,
    ) -> Result<ResourceContainer, ResourceManagerError> {
        if let ResourceType::Fungible { divisibility } = self.resource_type {
            // check amount
            self.check_amount(amount)?;

            // It takes `1,701,411,835` mint operations to reach `Decimal::MAX`,
            // which will be impossible with metering.
            if amount > 100_000_000_000i128.into() {
                return Err(ResourceManagerError::MaxMintAmountExceeded);
            }

            self.total_supply += amount;

            Ok(ResourceContainer::new_fungible(
                self_address,
                divisibility,
                amount,
            ))
        } else {
            Err(ResourceManagerError::ResourceTypeDoesNotMatch)
        }
    }

    pub fn mint_non_fungibles<
        'p,
        's,
        Y: SystemApi<'p, 's, W, I, S>,
        W: WasmEngine<I>,
        I: WasmInstance,
        S: ReadableSubstateStore,
    >(
        &mut self,
        entries: HashMap<NonFungibleId, (Vec<u8>, Vec<u8>)>,
        self_address: ResourceAddress,
        system_api: &mut Y,
    ) -> Result<ResourceContainer, ResourceManagerError> {
        // check resource type
        if !matches!(self.resource_type, ResourceType::NonFungible) {
            return Err(ResourceManagerError::ResourceTypeDoesNotMatch);
        }

        // check amount
        let amount: Decimal = entries.len().into();
        self.check_amount(amount)?;

        // It takes `1,701,411,835` mint operations to reach `Decimal::MAX`,
        // which will be impossible with metering.
        if amount > 100_000_000_000i128.into() {
            return Err(ResourceManagerError::MaxMintAmountExceeded);
        }

        self.total_supply += amount;

        // Allocate non-fungibles
        let mut ids = BTreeSet::new();
        for (id, data) in entries {
            let value = system_api
                .read_value_data(SubstateAddress::NonFungible(self_address, id.clone()))
                .expect("Should never fail");
            let maybe_non_fungible: Option<NonFungible> = scrypto_decode(&value.raw).unwrap();
            let non_fungible_address = NonFungibleAddress::new(self_address, id.clone());
            if maybe_non_fungible.is_some() {
                return Err(ResourceManagerError::NonFungibleAlreadyExists(
                    non_fungible_address,
                ));
            }

            let non_fungible = NonFungible::new(data.0, data.1);
            system_api
                .write_value_data(
                    SubstateAddress::NonFungible(self_address, id.clone()),
                    ScryptoValue::from_typed(&non_fungible),
                )
                .expect("Should never fail");
            ids.insert(id);
        }

        Ok(ResourceContainer::new_non_fungible(self_address, ids))
    }

    pub fn burn(&mut self, amount: Decimal) {
        self.total_supply -= amount;
    }

    fn update_metadata(
        &mut self,
        new_metadata: HashMap<String, String>,
    ) -> Result<(), ResourceManagerError> {
        self.metadata = new_metadata;

        Ok(())
    }

    fn check_amount(&self, amount: Decimal) -> Result<(), ResourceManagerError> {
        let divisibility = self.resource_type.divisibility();

        if amount.is_negative() || amount.0 % 10i128.pow((18 - divisibility).into()) != 0i128 {
            Err(ResourceManagerError::InvalidAmount(amount, divisibility))
        } else {
            Ok(())
        }
    }

    pub fn static_main<
        'p,
        's,
        Y: SystemApi<'p, 's, W, I, S>,
        W: WasmEngine<I>,
        I: WasmInstance,
        S: ReadableSubstateStore,
    >(
        method_name: &str,
        arg: ScryptoValue,
        system_api: &mut Y,
    ) -> Result<ScryptoValue, ResourceManagerError> {
        match method_name {
            "create" => {
                let input: ResourceManagerCreateInput = scrypto_decode(&arg.raw)
                    .map_err(|e| ResourceManagerError::InvalidRequestData(e))?;

                let resource_manager =
                    ResourceManager::new(input.resource_type, input.metadata, input.access_rules)?;
                let resource_value_id = system_api
                    .create_value(resource_manager)
                    .expect("Should never fail");
                let resource_address = resource_value_id.clone().into();

                if matches!(input.resource_type, ResourceType::NonFungible) {
                    let non_fungibles: HashMap<NonFungibleId, NonFungible> = HashMap::new();
                    system_api
                        .create_value((resource_address, non_fungibles))
                        .expect("Should never fail");
                }

                let bucket_id = if let Some(mint_params) = input.mint_params {
<<<<<<< HEAD
                    let mut resource_manager_ref = system_api.borrow_value_mut(&resource_value_id);
                    let resource_manager = resource_manager_ref.resource_manager();
                    let container =
                        resource_manager.mint(mint_params, resource_address, system_api)?;
                    system_api.return_value_mut(resource_value_id, resource_manager_ref);
=======
                    let resource_id = ValueId::Resource(resource_address);
                    let mut value = system_api
                        .borrow_value_mut(&resource_id)
                        .map_err(ResourceManagerError::CostingError)?;
                    let resource_manager = value.resource_manager();
                    let container =
                        resource_manager.mint(mint_params, resource_address, system_api)?;
                    system_api
                        .return_value_mut(resource_id, value)
                        .map_err(ResourceManagerError::CostingError)?;
>>>>>>> bfb95b12
                    let bucket_id = system_api
                        .create_value(Bucket::new(container))
                        .unwrap()
                        .into();
                    Some(scrypto::resource::Bucket(bucket_id))
                } else {
                    None
                };

                system_api.globalize_value(&resource_value_id);

                Ok(ScryptoValue::from_typed(&(resource_address, bucket_id)))
            }
            _ => Err(InvalidMethod),
        }
    }

    pub fn main<
        'p,
        's,
        Y: SystemApi<'p, 's, W, I, S>,
        W: WasmEngine<I>,
        I: WasmInstance,
        S: ReadableSubstateStore,
    >(
        resource_address: ResourceAddress,
        method_name: &str,
        arg: ScryptoValue,
        system_api: &mut Y,
    ) -> Result<ScryptoValue, ResourceManagerError> {
        let value_id = ValueId::Resource(resource_address);
        let mut ref_mut = system_api
            .borrow_value_mut(&value_id)
            .map_err(ResourceManagerError::CostingError)?;
        let resource_manager = ref_mut.resource_manager();

        let rtn = match method_name {
            "update_auth" => {
                let input: ResourceManagerUpdateAuthInput = scrypto_decode(&arg.raw)
                    .map_err(|e| ResourceManagerError::InvalidRequestData(e))?;
                let method_entry = resource_manager
                    .authorization
                    .get_mut(&input.method)
                    .unwrap();
                method_entry.main(MethodAccessRuleMethod::Update(input.access_rule))
            }
            "lock_auth" => {
                let input: ResourceManagerLockAuthInput = scrypto_decode(&arg.raw)
                    .map_err(|e| ResourceManagerError::InvalidRequestData(e))?;
                let method_entry = resource_manager
                    .authorization
                    .get_mut(&input.method)
                    .unwrap();
                method_entry.main(MethodAccessRuleMethod::Lock())
            }
            "create_vault" => {
                let _: ResourceManagerCreateVaultInput = scrypto_decode(&arg.raw)
                    .map_err(|e| ResourceManagerError::InvalidRequestData(e))?;
                let container = ResourceContainer::new_empty(
                    resource_address,
                    resource_manager.resource_type(),
                );
                let vault_id = system_api
                    .create_value(Vault::new(container))
                    .unwrap()
                    .into();
                Ok(ScryptoValue::from_typed(&scrypto::resource::Vault(
                    vault_id,
                )))
            }
            "create_bucket" => {
                let _: ResourceManagerCreateBucketInput = scrypto_decode(&arg.raw)
                    .map_err(|e| ResourceManagerError::InvalidRequestData(e))?;
                let container = ResourceContainer::new_empty(
                    resource_address,
                    resource_manager.resource_type(),
                );
                let bucket_id = system_api
                    .create_value(Bucket::new(container))
                    .unwrap()
                    .into();
                Ok(ScryptoValue::from_typed(&scrypto::resource::Bucket(
                    bucket_id,
                )))
            }
            "mint" => {
                let input: ResourceManagerMintInput = scrypto_decode(&arg.raw)
                    .map_err(|e| ResourceManagerError::InvalidRequestData(e))?;
                let container =
                    resource_manager.mint(input.mint_params, resource_address, system_api)?;
                let bucket_id = system_api
                    .create_value(Bucket::new(container))
                    .unwrap()
                    .into();
                Ok(ScryptoValue::from_typed(&scrypto::resource::Bucket(
                    bucket_id,
                )))
            }
            "metadata" => {
                let _: ResourceManagerGetMetadataInput = scrypto_decode(&arg.raw)
                    .map_err(|e| ResourceManagerError::InvalidRequestData(e))?;
                Ok(ScryptoValue::from_typed(&resource_manager.metadata))
            }
            "resource_type" => {
                let _: ResourceManagerGetResourceTypeInput = scrypto_decode(&arg.raw)
                    .map_err(|e| ResourceManagerError::InvalidRequestData(e))?;
                Ok(ScryptoValue::from_typed(&resource_manager.resource_type))
            }
            "total_supply" => {
                let _: ResourceManagerGetTotalSupplyInput = scrypto_decode(&arg.raw)
                    .map_err(|e| ResourceManagerError::InvalidRequestData(e))?;
                Ok(ScryptoValue::from_typed(&resource_manager.total_supply))
            }
            "update_metadata" => {
                let input: ResourceManagerUpdateMetadataInput = scrypto_decode(&arg.raw)
                    .map_err(|e| ResourceManagerError::InvalidRequestData(e))?;
                resource_manager.update_metadata(input.metadata)?;
                Ok(ScryptoValue::from_typed(&()))
            }
            "update_non_fungible_data" => {
                let input: ResourceManagerUpdateNonFungibleDataInput = scrypto_decode(&arg.raw)
                    .map_err(|e| ResourceManagerError::InvalidRequestData(e))?;

                // Read current value
                let value = system_api
                    .read_value_data(SubstateAddress::NonFungible(
                        resource_address.clone(),
                        input.id.clone(),
                    ))
                    .expect("Should never fail");
                let maybe_non_fungible: Option<NonFungible> = scrypto_decode(&value.raw).unwrap();

                // Write new value
                if let Some(mut non_fungible) = maybe_non_fungible {
                    non_fungible.set_mutable_data(input.data);
                    system_api
                        .write_value_data(
                            SubstateAddress::NonFungible(
                                resource_address.clone(),
                                input.id.clone(),
                            ),
                            ScryptoValue::from_typed(&non_fungible),
                        )
                        .expect("Should never fail");
                } else {
                    let non_fungible_address =
                        NonFungibleAddress::new(resource_address.clone(), input.id);
                    return Err(ResourceManagerError::NonFungibleNotFound(
                        non_fungible_address.clone(),
                    ));
                }

                Ok(ScryptoValue::from_typed(&()))
            }
            "non_fungible_exists" => {
                let input: ResourceManagerNonFungibleExistsInput = scrypto_decode(&arg.raw)
                    .map_err(|e| ResourceManagerError::InvalidRequestData(e))?;

                let value = system_api
                    .read_value_data(SubstateAddress::NonFungible(
                        resource_address.clone(),
                        input.id,
                    ))
                    .expect("Should never fail");
                let maybe_non_fungible: Option<NonFungible> = scrypto_decode(&value.raw).unwrap();
                Ok(ScryptoValue::from_typed(&maybe_non_fungible.is_some()))
            }
            "non_fungible_data" => {
                let input: ResourceManagerGetNonFungibleInput = scrypto_decode(&arg.raw)
                    .map_err(|e| ResourceManagerError::InvalidRequestData(e))?;
                let non_fungible_address =
                    NonFungibleAddress::new(resource_address.clone(), input.id.clone());
                let value = system_api
                    .read_value_data(SubstateAddress::NonFungible(
                        resource_address.clone(),
                        input.id,
                    ))
                    .expect("Should never fail");
                let maybe_non_fungible: Option<NonFungible> = scrypto_decode(&value.raw).unwrap();
                let non_fungible = maybe_non_fungible.ok_or(
                    ResourceManagerError::NonFungibleNotFound(non_fungible_address),
                )?;
                Ok(ScryptoValue::from_typed(&[
                    non_fungible.immutable_data(),
                    non_fungible.mutable_data(),
                ]))
            }
            _ => Err(InvalidMethod),
        }?;

        system_api
            .return_value_mut(value_id, ref_mut)
            .map_err(ResourceManagerError::CostingError)?;

        Ok(rtn)
    }
}<|MERGE_RESOLUTION|>--- conflicted
+++ resolved
@@ -415,24 +415,15 @@
                 }
 
                 let bucket_id = if let Some(mint_params) = input.mint_params {
-<<<<<<< HEAD
-                    let mut resource_manager_ref = system_api.borrow_value_mut(&resource_value_id);
+                    let mut resource_manager_ref = system_api
+                        .borrow_value_mut(&resource_value_id)
+                        .map_err(ResourceManagerError::CostingError)?;
                     let resource_manager = resource_manager_ref.resource_manager();
                     let container =
                         resource_manager.mint(mint_params, resource_address, system_api)?;
-                    system_api.return_value_mut(resource_value_id, resource_manager_ref);
-=======
-                    let resource_id = ValueId::Resource(resource_address);
-                    let mut value = system_api
-                        .borrow_value_mut(&resource_id)
+                    system_api
+                        .return_value_mut(resource_value_id, resource_manager_ref)
                         .map_err(ResourceManagerError::CostingError)?;
-                    let resource_manager = value.resource_manager();
-                    let container =
-                        resource_manager.mint(mint_params, resource_address, system_api)?;
-                    system_api
-                        .return_value_mut(resource_id, value)
-                        .map_err(ResourceManagerError::CostingError)?;
->>>>>>> bfb95b12
                     let bucket_id = system_api
                         .create_value(Bucket::new(container))
                         .unwrap()
@@ -442,7 +433,8 @@
                     None
                 };
 
-                system_api.globalize_value(&resource_value_id);
+                system_api.globalize_value(&resource_value_id)
+                    .map_err(ResourceManagerError::CostingError)?;
 
                 Ok(ScryptoValue::from_typed(&(resource_address, bucket_id)))
             }
