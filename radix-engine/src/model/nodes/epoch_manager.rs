use crate::engine::{
    AuthModule, CallFrameUpdate, Invokable, InvokableNative, LockFlags, NativeExecutable,
    NativeInvocation, NativeInvocationInfo, REActor, RENode, ResolvedReceiver, RuntimeError,
    SystemApi,
};
use crate::model::{
    EpochManagerSubstate, GlobalAddressSubstate, HardAuthRule, HardProofRule,
    HardResourceOrNonFungible, MethodAuthorization,
};
use crate::types::*;

#[derive(Debug, Clone, Eq, PartialEq, TypeId, Encode, Decode)]
pub enum EpochManagerError {
    InvalidRequestData(DecodeError),
}

#[derive(Debug, Clone, TypeId, Encode, Decode, PartialEq, Eq)]
pub struct EpochManager {
    pub info: EpochManagerSubstate,
}

<<<<<<< HEAD
impl NativeExecutable for EpochManagerCreateInput {
    type NativeOutput = SystemAddress;
=======
impl NativeExecutable for EpochManagerCreateInvocation {
    type Output = SystemAddress;
>>>>>>> deb6dc03

    fn execute<'a, Y>(
        _invocation: Self,
        system_api: &mut Y,
    ) -> Result<(SystemAddress, CallFrameUpdate), RuntimeError>
    where
        Y: SystemApi + Invokable<ScryptoInvocation> + InvokableNative<'a>,
    {
        let node_id =
            system_api.create_node(RENode::EpochManager(EpochManagerSubstate { epoch: 0 }))?;

        let global_node_id = system_api.create_node(RENode::Global(
            GlobalAddressSubstate::System(node_id.into()),
        ))?;

        let system_address: SystemAddress = global_node_id.into();
        let mut node_refs_to_copy = HashSet::new();
        node_refs_to_copy.insert(global_node_id);

        let update = CallFrameUpdate {
            node_refs_to_copy,
            nodes_to_move: vec![],
        };

        Ok((system_address, update))
    }
}

impl NativeInvocation for EpochManagerCreateInvocation {
    fn info(&self) -> NativeInvocationInfo {
        NativeInvocationInfo::Function(
            NativeFunction::EpochManager(EpochManagerFunction::Create),
            CallFrameUpdate::empty(),
        )
    }
}

<<<<<<< HEAD
impl NativeExecutable for EpochManagerGetCurrentEpochInput {
    type NativeOutput = u64;
=======
impl NativeExecutable for EpochManagerGetCurrentEpochInvocation {
    type Output = u64;
>>>>>>> deb6dc03

    fn execute<'a, Y>(
        _input: Self,
        system_api: &mut Y,
    ) -> Result<(u64, CallFrameUpdate), RuntimeError>
    where
        Y: SystemApi + InvokableNative<'a>,
    {
        // TODO: Remove this hack and get resolved receiver in a better way
        let node_id = match system_api.get_actor() {
            REActor::Method(_, ResolvedReceiver { receiver, .. }) => *receiver,
            _ => panic!("Unexpected"),
        };
        let offset = SubstateOffset::EpochManager(EpochManagerOffset::EpochManager);
        let handle = system_api.lock_substate(node_id, offset, LockFlags::read_only())?;

        let substate_ref = system_api.get_ref(handle)?;
        let system = substate_ref.epoch_manager();

        Ok((system.epoch, CallFrameUpdate::empty()))
    }
}

impl NativeInvocation for EpochManagerGetCurrentEpochInvocation {
    fn info(&self) -> NativeInvocationInfo {
        NativeInvocationInfo::Method(
            NativeMethod::EpochManager(EpochManagerMethod::GetCurrentEpoch),
            RENodeId::Global(GlobalAddress::System(self.receiver)),
            CallFrameUpdate::empty(),
        )
    }
}

<<<<<<< HEAD
impl NativeExecutable for EpochManagerSetEpochInput {
    type NativeOutput = ();
=======
impl NativeExecutable for EpochManagerSetEpochInvocation {
    type Output = ();
>>>>>>> deb6dc03

    fn execute<'a, Y>(
        input: Self,
        system_api: &mut Y,
    ) -> Result<((), CallFrameUpdate), RuntimeError>
    where
        Y: SystemApi + InvokableNative<'a>,
    {
        // TODO: Remove this hack and get resolved receiver in a better way
        let node_id = match system_api.get_actor() {
            REActor::Method(_, ResolvedReceiver { receiver, .. }) => *receiver,
            _ => panic!("Unexpected"),
        };
        let offset = SubstateOffset::EpochManager(EpochManagerOffset::EpochManager);
        let handle = system_api.lock_substate(node_id, offset, LockFlags::MUTABLE)?;

        let mut substate_mut = system_api.get_ref_mut(handle)?;
        substate_mut.epoch_manager().epoch = input.epoch;

        Ok(((), CallFrameUpdate::empty()))
    }
}

impl NativeInvocation for EpochManagerSetEpochInvocation {
    fn info(&self) -> NativeInvocationInfo {
        NativeInvocationInfo::Method(
            NativeMethod::EpochManager(EpochManagerMethod::SetEpoch),
            RENodeId::Global(GlobalAddress::System(self.receiver)),
            CallFrameUpdate::empty(),
        )
    }
}

impl EpochManager {
    pub fn function_auth(func: &EpochManagerFunction) -> Vec<MethodAuthorization> {
        match func {
            EpochManagerFunction::Create => {
                vec![MethodAuthorization::Protected(HardAuthRule::ProofRule(
                    HardProofRule::Require(HardResourceOrNonFungible::NonFungible(
                        NonFungibleAddress::new(SYSTEM_TOKEN, AuthModule::system_id()),
                    )),
                ))]
            }
        }
    }

    pub fn method_auth(method: &EpochManagerMethod) -> Vec<MethodAuthorization> {
        match method {
            EpochManagerMethod::SetEpoch => {
                vec![MethodAuthorization::Protected(HardAuthRule::ProofRule(
                    HardProofRule::Require(HardResourceOrNonFungible::NonFungible(
                        NonFungibleAddress::new(SYSTEM_TOKEN, AuthModule::supervisor_id()),
                    )),
                ))]
            }
            _ => vec![],
        }
    }
}<|MERGE_RESOLUTION|>--- conflicted
+++ resolved
@@ -19,13 +19,8 @@
     pub info: EpochManagerSubstate,
 }
 
-<<<<<<< HEAD
-impl NativeExecutable for EpochManagerCreateInput {
+impl NativeExecutable for EpochManagerCreateInvocation {
     type NativeOutput = SystemAddress;
-=======
-impl NativeExecutable for EpochManagerCreateInvocation {
-    type Output = SystemAddress;
->>>>>>> deb6dc03
 
     fn execute<'a, Y>(
         _invocation: Self,
@@ -63,13 +58,8 @@
     }
 }
 
-<<<<<<< HEAD
-impl NativeExecutable for EpochManagerGetCurrentEpochInput {
+impl NativeExecutable for EpochManagerGetCurrentEpochInvocation {
     type NativeOutput = u64;
-=======
-impl NativeExecutable for EpochManagerGetCurrentEpochInvocation {
-    type Output = u64;
->>>>>>> deb6dc03
 
     fn execute<'a, Y>(
         _input: Self,
@@ -103,13 +93,8 @@
     }
 }
 
-<<<<<<< HEAD
-impl NativeExecutable for EpochManagerSetEpochInput {
+impl NativeExecutable for EpochManagerSetEpochInvocation {
     type NativeOutput = ();
-=======
-impl NativeExecutable for EpochManagerSetEpochInvocation {
-    type Output = ();
->>>>>>> deb6dc03
 
     fn execute<'a, Y>(
         input: Self,
