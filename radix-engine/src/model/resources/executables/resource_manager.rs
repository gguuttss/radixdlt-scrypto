use crate::engine::{
    deref_and_update, ApplicationError, CallFrameUpdate, ExecutableInvocation, Invokable,
    LockFlags, MethodDeref, NativeExecutor, NativeProcedure, REActor, RENode, ResolvedFunction,
    ResolvedMethod, RuntimeError, SystemApi,
};
use crate::model::{
    BucketSubstate, GlobalAddressSubstate, InvokeError, NonFungible, NonFungibleSubstate, Resource,
    VaultRuntimeSubstate,
};
use crate::model::{MethodAccessRuleMethod, NonFungibleStore, ResourceManagerSubstate};
use crate::types::*;
use radix_engine_interface::api::api::{Invocation, SysInvokableNative, SysNativeInvokable};
use radix_engine_interface::api::types::{
    GlobalAddress, NativeFunction, NativeMethod, NonFungibleStoreId, NonFungibleStoreOffset,
    RENodeId, ResourceManagerFunction, ResourceManagerMethod, ResourceManagerOffset,
    SubstateOffset,
};
use radix_engine_interface::data::IndexedScryptoValue;
use radix_engine_interface::dec;
use radix_engine_interface::math::Decimal;
use radix_engine_interface::model::*;
use scrypto::resource::SysBucket;

/// Represents an error when accessing a bucket.
#[derive(Debug, Clone, PartialEq, Eq)]
#[scrypto(TypeId, Encode, Decode)]
pub enum ResourceManagerError {
    InvalidDivisibility,
    InvalidAmount(Decimal, u8),
    InvalidResourceFlags(u64),
    InvalidMintPermission,
    ResourceTypeDoesNotMatch,
    MaxMintAmountExceeded,
    InvalidNonFungibleData,
    NonFungibleAlreadyExists(NonFungibleAddress),
    NonFungibleNotFound(NonFungibleAddress),
    InvalidRequestData(DecodeError),
    CouldNotCreateBucket,
    CouldNotCreateVault,
    NotNonFungible,
    MismatchingBucketResource,
    ResourceAddressAlreadySet,
    NonFungibleIdTypeDoesNotMatch,
}

impl ExecutableInvocation for ResourceManagerBucketBurnInvocation {
    type Exec = NativeExecutor<Self>;

    fn resolve<D: MethodDeref>(
        self,
        _deref: &mut D,
    ) -> Result<(REActor, CallFrameUpdate, Self::Exec), RuntimeError> {
        let input = IndexedScryptoValue::from_typed(&self);
        let call_frame_update = CallFrameUpdate::move_node(RENodeId::Bucket(self.bucket.0));
        let actor = REActor::Function(ResolvedFunction::Native(NativeFunction::ResourceManager(
            ResourceManagerFunction::BurnBucket,
        )));
        let executor = NativeExecutor(self, input);
        Ok((actor, call_frame_update, executor))
    }
}

impl NativeProcedure for ResourceManagerBucketBurnInvocation {
    type Output = ();

    fn main<Y>(self, env: &mut Y) -> Result<((), CallFrameUpdate), RuntimeError>
    where
        Y: SystemApi + Invokable<ScryptoInvocation> + SysInvokableNative<RuntimeError>,
    {
        let bucket = Bucket(self.bucket.0);
        bucket.sys_burn(env)?;

        Ok(((), CallFrameUpdate::empty()))
    }
}

impl ExecutableInvocation for ResourceManagerCreateInvocation {
    type Exec = NativeExecutor<Self>;

    fn resolve<D: MethodDeref>(
        self,
        _deref: &mut D,
    ) -> Result<(REActor, CallFrameUpdate, Self::Exec), RuntimeError> {
        let input = IndexedScryptoValue::from_typed(&self);
        let call_frame_update = CallFrameUpdate::empty();
        let actor = REActor::Function(ResolvedFunction::Native(NativeFunction::ResourceManager(
            ResourceManagerFunction::Create,
        )));
        let executor = NativeExecutor(self, input);
        Ok((actor, call_frame_update, executor))
    }
}

impl NativeProcedure for ResourceManagerCreateInvocation {
    type Output = (ResourceAddress, Option<Bucket>);

    fn main<Y>(
        self,
        system_api: &mut Y,
    ) -> Result<((ResourceAddress, Option<Bucket>), CallFrameUpdate), RuntimeError>
    where
        Y: SystemApi
            + Invokable<ScryptoInvocation>
            + SysNativeInvokable<ResourceManagerSetResourceAddressInvocation, RuntimeError>,
    {
<<<<<<< HEAD
        let node_id = if matches!(invocation.resource_type, ResourceType::NonFungible { .. }) {
=======
        let node_id = if matches!(self.resource_type, ResourceType::NonFungible) {
>>>>>>> 5d60536f
            let nf_store_node_id =
                system_api.create_node(RENode::NonFungibleStore(NonFungibleStore::new()))?;
            let nf_store_id: NonFungibleStoreId = nf_store_node_id.into();

            let mut resource_manager = ResourceManagerSubstate::new(
                self.resource_type,
                self.metadata,
                self.access_rules,
                Some(nf_store_id),
            )
            .map_err(|e| match e {
                InvokeError::Error(e) => {
                    RuntimeError::ApplicationError(ApplicationError::ResourceManagerError(e))
                }
                InvokeError::Downstream(e) => e,
            })?;

            if let Some(mint_params) = &self.mint_params {
                if let MintParams::NonFungible { entries } = mint_params {
                    for (non_fungible_id, data) in entries {
                        if non_fungible_id.id_type()
                            != invocation.resource_type.non_fungible_id_type()
                        {
                            return Err(RuntimeError::ApplicationError(
                                ApplicationError::ResourceManagerError(
                                    ResourceManagerError::NonFungibleIdTypeDoesNotMatch,
                                ),
                            ));
                        }
                        let offset = SubstateOffset::NonFungibleStore(
                            NonFungibleStoreOffset::Entry(non_fungible_id.clone()),
                        );
                        let non_fungible_handle = system_api.lock_substate(
                            nf_store_node_id,
                            offset,
                            LockFlags::MUTABLE,
                        )?;
                        let mut substate_mut = system_api.get_ref_mut(non_fungible_handle)?;
                        let non_fungible_mut = substate_mut.non_fungible();
                        *non_fungible_mut = NonFungibleSubstate(Some(
                            NonFungible::new(data.0.clone(), data.1.clone()), // FIXME: verify data
                        ));
                        system_api.drop_lock(non_fungible_handle)?;
                    }
                    resource_manager.total_supply = entries.len().into();
                } else {
                    return Err(RuntimeError::ApplicationError(
                        ApplicationError::ResourceManagerError(
                            ResourceManagerError::ResourceTypeDoesNotMatch,
                        ),
                    ));
                }
            }
            system_api.create_node(RENode::ResourceManager(resource_manager))?
        } else {
            let mut resource_manager = ResourceManagerSubstate::new(
                self.resource_type,
                self.metadata,
                self.access_rules,
                None,
            )
            .map_err(|e| match e {
                InvokeError::Error(e) => {
                    RuntimeError::ApplicationError(ApplicationError::ResourceManagerError(e))
                }
                InvokeError::Downstream(e) => e,
            })?;

            if let Some(mint_params) = &self.mint_params {
                if let MintParams::Fungible { amount } = mint_params {
                    resource_manager
                        .check_amount(*amount)
                        .map_err(|e| match e {
                            InvokeError::Error(e) => RuntimeError::ApplicationError(
                                ApplicationError::ResourceManagerError(e),
                            ),
                            InvokeError::Downstream(e) => e,
                        })?;
                    // TODO: refactor this into mint function
                    if *amount > dec!("1000000000000000000") {
                        return Err(RuntimeError::ApplicationError(
                            ApplicationError::ResourceManagerError(
                                ResourceManagerError::MaxMintAmountExceeded,
                            ),
                        ));
                    }
                    resource_manager.total_supply = amount.clone();
                } else {
                    return Err(RuntimeError::ApplicationError(
                        ApplicationError::ResourceManagerError(
                            ResourceManagerError::ResourceTypeDoesNotMatch,
                        ),
                    ));
                }
            }
            system_api.create_node(RENode::ResourceManager(resource_manager))?
        };
        let global_node_id = system_api.create_node(RENode::Global(
            GlobalAddressSubstate::Resource(node_id.into()),
        ))?;
        let resource_address: ResourceAddress = global_node_id.into();

        // FIXME this is temporary workaround for the resource address resolution problem
        system_api.sys_invoke(ResourceManagerSetResourceAddressInvocation {
            receiver: resource_address,
        })?;

        // Mint
        let bucket = if let Some(mint_params) = self.mint_params {
            let container = match mint_params {
                MintParams::NonFungible { entries } => {
                    let ids = entries.into_keys().collect();
                    Resource::new_non_fungible(
                        resource_address,
                        ids,
                        invocation.resource_type.non_fungible_id_type(),
                    )
                }
                MintParams::Fungible { amount } => Resource::new_fungible(
                    resource_address,
                    self.resource_type.divisibility(),
                    amount,
                ),
            };
            let bucket_id = system_api
                .create_node(RENode::Bucket(BucketSubstate::new(container)))?
                .into();
            Some(Bucket(bucket_id))
        } else {
            None
        };

        let mut nodes_to_move = vec![];
        if let Some(bucket) = &bucket {
            nodes_to_move.push(RENodeId::Bucket(bucket.0));
        }

        let mut node_refs_to_copy = HashSet::new();
        node_refs_to_copy.insert(RENodeId::Global(GlobalAddress::Resource(resource_address)));

        Ok((
            (resource_address, bucket),
            CallFrameUpdate {
                nodes_to_move,
                node_refs_to_copy,
            },
        ))
    }
}

pub struct ResourceManagerBurnExecutable(RENodeId, Bucket);

impl ExecutableInvocation for ResourceManagerBurnInvocation {
    type Exec = NativeExecutor<ResourceManagerBurnExecutable>;

    fn resolve<D: MethodDeref>(
        self,
        deref: &mut D,
    ) -> Result<(REActor, CallFrameUpdate, Self::Exec), RuntimeError> {
        let input = IndexedScryptoValue::from_typed(&self);
        let mut call_frame_update = CallFrameUpdate::move_node(RENodeId::Bucket(self.bucket.0));
        let resolved_receiver = deref_and_update(
            RENodeId::Global(GlobalAddress::Resource(self.receiver)),
            &mut call_frame_update,
            deref,
        )?;
        let actor = REActor::Method(
            ResolvedMethod::Native(NativeMethod::ResourceManager(ResourceManagerMethod::Burn)),
            resolved_receiver,
        );
        let executor = NativeExecutor(
            ResourceManagerBurnExecutable(resolved_receiver.receiver, self.bucket),
            input,
        );
        Ok((actor, call_frame_update, executor))
    }
}

impl NativeProcedure for ResourceManagerBurnExecutable {
    type Output = ();

    fn main<'a, Y>(self, system_api: &mut Y) -> Result<((), CallFrameUpdate), RuntimeError>
    where
        Y: SystemApi,
    {
        let offset = SubstateOffset::ResourceManager(ResourceManagerOffset::ResourceManager);
        let resman_handle = system_api.lock_substate(self.0, offset, LockFlags::MUTABLE)?;

        let bucket: BucketSubstate = system_api.drop_node(RENodeId::Bucket(self.1 .0))?.into();

        // Check if resource matches
        // TODO: Move this check into actor check
        {
            let substate_ref = system_api.get_ref(resman_handle)?;
            let resource_manager = substate_ref.resource_manager();
            if Some(bucket.resource_address()) != resource_manager.resource_address {
                return Err(RuntimeError::ApplicationError(
                    ApplicationError::ResourceManagerError(
                        ResourceManagerError::MismatchingBucketResource,
                    ),
                ));
            }
        }
        // Update total supply
        // TODO: there might be better for maintaining total supply, especially for non-fungibles
        // where we can leverage capabilities of key-value map.

        // Update total supply
        {
            let mut substate_mut = system_api.get_ref_mut(resman_handle)?;
            let resource_manager = substate_mut.resource_manager();
            resource_manager.total_supply -= bucket.total_amount();
        }

        // Burn non-fungible
        let substate_ref = system_api.get_ref(resman_handle)?;
        let resource_manager = substate_ref.resource_manager();
        if let Some(nf_store_id) = resource_manager.nf_store_id {
            let node_id = RENodeId::NonFungibleStore(nf_store_id);

            for id in bucket
                .total_ids()
                .expect("Failed to list non-fungible IDs on non-fungible Bucket")
            {
                let offset = SubstateOffset::NonFungibleStore(NonFungibleStoreOffset::Entry(id));
                let non_fungible_handle =
                    system_api.lock_substate(node_id, offset, LockFlags::MUTABLE)?;
                let mut substate_mut = system_api.get_ref_mut(non_fungible_handle)?;
                let non_fungible_mut = substate_mut.non_fungible();

                *non_fungible_mut = NonFungibleSubstate(None);
                system_api.drop_lock(non_fungible_handle)?;
            }
        }

        Ok(((), CallFrameUpdate::empty()))
    }
}

pub struct ResourceManagerUpdateAuthExecutable(RENodeId, ResourceMethodAuthKey, AccessRule);

impl ExecutableInvocation for ResourceManagerUpdateAuthInvocation {
    type Exec = NativeExecutor<ResourceManagerUpdateAuthExecutable>;

    fn resolve<D: MethodDeref>(
        self,
        deref: &mut D,
    ) -> Result<(REActor, CallFrameUpdate, Self::Exec), RuntimeError> {
        let input = IndexedScryptoValue::from_typed(&self);
        let mut call_frame_update = CallFrameUpdate::empty();
        let resolved_receiver = deref_and_update(
            RENodeId::Global(GlobalAddress::Resource(self.receiver)),
            &mut call_frame_update,
            deref,
        )?;
        let actor = REActor::Method(
            ResolvedMethod::Native(NativeMethod::ResourceManager(
                ResourceManagerMethod::UpdateAuth,
            )),
            resolved_receiver,
        );
        let executor = NativeExecutor(
            ResourceManagerUpdateAuthExecutable(
                resolved_receiver.receiver,
                self.method,
                self.access_rule,
            ),
            input,
        );
        Ok((actor, call_frame_update, executor))
    }
}

impl NativeProcedure for ResourceManagerUpdateAuthExecutable {
    type Output = ();

    fn main<'a, Y>(self, system_api: &mut Y) -> Result<((), CallFrameUpdate), RuntimeError>
    where
        Y: SystemApi,
    {
        let offset = SubstateOffset::ResourceManager(ResourceManagerOffset::ResourceManager);
        let resman_handle = system_api.lock_substate(self.0, offset, LockFlags::MUTABLE)?;

        let mut substate_mut = system_api.get_ref_mut(resman_handle)?;
        let method_entry = substate_mut
            .resource_manager()
            .authorization
            .get_mut(&self.1)
            .expect(&format!("Authorization for {:?} not specified", self.1));
        method_entry
            .main(MethodAccessRuleMethod::Update(self.2))
            .map_err(|e| match e {
                InvokeError::Error(e) => {
                    RuntimeError::ApplicationError(ApplicationError::ResourceManagerError(e))
                }
                InvokeError::Downstream(runtime_error) => runtime_error,
            })?;

        Ok(((), CallFrameUpdate::empty()))
    }
}

impl ExecutableInvocation for ResourceManagerLockAuthInvocation {
    type Exec = NativeExecutor<ResourceManagerLockAuthExecutable>;

    fn resolve<D: MethodDeref>(
        self,
        deref: &mut D,
    ) -> Result<(REActor, CallFrameUpdate, Self::Exec), RuntimeError> {
        let input = IndexedScryptoValue::from_typed(&self);
        let mut call_frame_update = CallFrameUpdate::empty();
        let resolved_receiver = deref_and_update(
            RENodeId::Global(GlobalAddress::Resource(self.receiver)),
            &mut call_frame_update,
            deref,
        )?;
        let actor = REActor::Method(
            ResolvedMethod::Native(NativeMethod::ResourceManager(
                ResourceManagerMethod::LockAuth,
            )),
            resolved_receiver,
        );
        let executor = NativeExecutor(
            ResourceManagerLockAuthExecutable(resolved_receiver.receiver, self.method),
            input,
        );
        Ok((actor, call_frame_update, executor))
    }
}

pub struct ResourceManagerLockAuthExecutable(RENodeId, ResourceMethodAuthKey);

impl NativeProcedure for ResourceManagerLockAuthExecutable {
    type Output = ();

    fn main<'a, Y>(self, system_api: &mut Y) -> Result<((), CallFrameUpdate), RuntimeError>
    where
        Y: SystemApi,
    {
        let offset = SubstateOffset::ResourceManager(ResourceManagerOffset::ResourceManager);
        let resman_handle = system_api.lock_substate(self.0, offset, LockFlags::MUTABLE)?;

        let mut substate_mut = system_api.get_ref_mut(resman_handle)?;
        let method_entry = substate_mut
            .resource_manager()
            .authorization
            .get_mut(&self.1)
            .expect(&format!("Authorization for {:?} not specified", self.1));
        method_entry
            .main(MethodAccessRuleMethod::Lock())
            .map_err(|e| match e {
                InvokeError::Error(e) => {
                    RuntimeError::ApplicationError(ApplicationError::ResourceManagerError(e))
                }
                InvokeError::Downstream(runtime_error) => runtime_error,
            })?;

        Ok(((), CallFrameUpdate::empty()))
    }
}

impl ExecutableInvocation for ResourceManagerCreateVaultInvocation {
    type Exec = NativeExecutor<ResourceManagerCreateVaultExecutable>;

    fn resolve<D: MethodDeref>(
        self,
        deref: &mut D,
    ) -> Result<(REActor, CallFrameUpdate, Self::Exec), RuntimeError> {
        let input = IndexedScryptoValue::from_typed(&self);
        let mut call_frame_update = CallFrameUpdate::empty();
        let resolved_receiver = deref_and_update(
            RENodeId::Global(GlobalAddress::Resource(self.receiver)),
            &mut call_frame_update,
            deref,
        )?;
        let actor = REActor::Method(
            ResolvedMethod::Native(NativeMethod::ResourceManager(
                ResourceManagerMethod::CreateVault,
            )),
            resolved_receiver,
        );
        let executor = NativeExecutor(
            ResourceManagerCreateVaultExecutable(resolved_receiver.receiver),
            input,
        );
        Ok((actor, call_frame_update, executor))
    }
}

pub struct ResourceManagerCreateVaultExecutable(RENodeId);

impl NativeProcedure for ResourceManagerCreateVaultExecutable {
    type Output = Vault;

    fn main<'a, Y>(self, system_api: &mut Y) -> Result<(Vault, CallFrameUpdate), RuntimeError>
    where
        Y: SystemApi,
    {
        let offset = SubstateOffset::ResourceManager(ResourceManagerOffset::ResourceManager);
        let resman_handle = system_api.lock_substate(self.0, offset, LockFlags::MUTABLE)?;

        let substate_ref = system_api.get_ref(resman_handle)?;
        let resource_manager = substate_ref.resource_manager();
        let resource = Resource::new_empty(
            resource_manager.resource_address.unwrap(),
            resource_manager.resource_type,
        );
        let vault_id = system_api
            .create_node(RENode::Vault(VaultRuntimeSubstate::new(resource)))?
            .into();

        Ok((
            Vault(vault_id),
            CallFrameUpdate::move_node(RENodeId::Vault(vault_id)),
        ))
    }
}

impl ExecutableInvocation for ResourceManagerCreateBucketInvocation {
    type Exec = NativeExecutor<ResourceManagerCreateBucketExecutable>;

    fn resolve<D: MethodDeref>(
        self,
        deref: &mut D,
    ) -> Result<(REActor, CallFrameUpdate, Self::Exec), RuntimeError> {
        let input = IndexedScryptoValue::from_typed(&self);
        let mut call_frame_update = CallFrameUpdate::empty();
        let resolved_receiver = deref_and_update(
            RENodeId::Global(GlobalAddress::Resource(self.receiver)),
            &mut call_frame_update,
            deref,
        )?;
        let actor = REActor::Method(
            ResolvedMethod::Native(NativeMethod::ResourceManager(
                ResourceManagerMethod::CreateBucket,
            )),
            resolved_receiver,
        );
        let executor = NativeExecutor(
            ResourceManagerCreateBucketExecutable(resolved_receiver.receiver),
            input,
        );
        Ok((actor, call_frame_update, executor))
    }
}

pub struct ResourceManagerCreateBucketExecutable(RENodeId);

impl NativeProcedure for ResourceManagerCreateBucketExecutable {
    type Output = Bucket;

    fn main<'a, Y>(self, system_api: &mut Y) -> Result<(Bucket, CallFrameUpdate), RuntimeError>
    where
        Y: SystemApi,
    {
        let offset = SubstateOffset::ResourceManager(ResourceManagerOffset::ResourceManager);
        let resman_handle = system_api.lock_substate(self.0, offset, LockFlags::MUTABLE)?;

        let substate_ref = system_api.get_ref(resman_handle)?;
        let resource_manager = substate_ref.resource_manager();
        let container = Resource::new_empty(
            resource_manager.resource_address.unwrap(),
            resource_manager.resource_type,
        );
        let bucket_id = system_api
            .create_node(RENode::Bucket(BucketSubstate::new(container)))?
            .into();

        Ok((
            Bucket(bucket_id),
            CallFrameUpdate::move_node(RENodeId::Bucket(bucket_id)),
        ))
    }
}

impl ExecutableInvocation for ResourceManagerMintInvocation {
    type Exec = NativeExecutor<ResourceManagerMintExecutable>;

    fn resolve<D: MethodDeref>(
        self,
        deref: &mut D,
    ) -> Result<(REActor, CallFrameUpdate, Self::Exec), RuntimeError> {
        let input = IndexedScryptoValue::from_typed(&self);
        let mut call_frame_update = CallFrameUpdate::empty();
        let resolved_receiver = deref_and_update(
            RENodeId::Global(GlobalAddress::Resource(self.receiver)),
            &mut call_frame_update,
            deref,
        )?;
        let actor = REActor::Method(
            ResolvedMethod::Native(NativeMethod::ResourceManager(ResourceManagerMethod::Mint)),
            resolved_receiver,
        );
        let executor = NativeExecutor(
            ResourceManagerMintExecutable(resolved_receiver.receiver, self.mint_params),
            input,
        );
        Ok((actor, call_frame_update, executor))
    }
}

pub struct ResourceManagerMintExecutable(RENodeId, MintParams);

impl NativeProcedure for ResourceManagerMintExecutable {
    type Output = Bucket;

    fn main<'a, Y>(self, system_api: &mut Y) -> Result<(Bucket, CallFrameUpdate), RuntimeError>
    where
        Y: SystemApi,
    {
        let offset = SubstateOffset::ResourceManager(ResourceManagerOffset::ResourceManager);
        let resman_handle = system_api.lock_substate(self.0, offset, LockFlags::MUTABLE)?;

        let (resource, non_fungibles) = {
            let mut substate_mut = system_api.get_ref_mut(resman_handle)?;
            let resource_manager = substate_mut.resource_manager();
            let result = resource_manager
                .mint(self.1, resource_manager.resource_address.unwrap())
                .map_err(|e| match e {
                    InvokeError::Error(e) => {
                        RuntimeError::ApplicationError(ApplicationError::ResourceManagerError(e))
                    }
                    InvokeError::Downstream(runtime_error) => runtime_error,
                })?;
            result
        };

        let bucket_id = system_api
            .create_node(RENode::Bucket(BucketSubstate::new(resource)))?
            .into();

        let (nf_store_id, resource_address) = {
            let substate_ref = system_api.get_ref(resman_handle)?;
            let resource_manager = substate_ref.resource_manager();
            (
                resource_manager.nf_store_id.clone(),
                resource_manager.resource_address.unwrap(),
            )
        };

        for (id, non_fungible) in non_fungibles {
            let node_id = RENodeId::NonFungibleStore(nf_store_id.unwrap());
            let offset =
                SubstateOffset::NonFungibleStore(NonFungibleStoreOffset::Entry(id.clone()));
            let non_fungible_handle =
                system_api.lock_substate(node_id, offset, LockFlags::MUTABLE)?;

            {
                let mut substate_mut = system_api.get_ref_mut(non_fungible_handle)?;
                let non_fungible_mut = substate_mut.non_fungible();

                if non_fungible_mut.0.is_some() {
                    return Err(RuntimeError::ApplicationError(
                        ApplicationError::ResourceManagerError(
                            ResourceManagerError::NonFungibleAlreadyExists(
                                NonFungibleAddress::new(resource_address, id),
                            ),
                        ),
                    ));
                }

                *non_fungible_mut = NonFungibleSubstate(Some(non_fungible));
            }

            system_api.drop_lock(non_fungible_handle)?;
        }

        Ok((
            Bucket(bucket_id),
            CallFrameUpdate::move_node(RENodeId::Bucket(bucket_id)),
        ))
    }
}

impl ExecutableInvocation for ResourceManagerGetMetadataInvocation {
    type Exec = NativeExecutor<ResourceManagerGetMetadataExecutable>;

    fn resolve<D: MethodDeref>(
        self,
        deref: &mut D,
    ) -> Result<(REActor, CallFrameUpdate, Self::Exec), RuntimeError> {
        let input = IndexedScryptoValue::from_typed(&self);
        let mut call_frame_update = CallFrameUpdate::empty();
        let resolved_receiver = deref_and_update(
            RENodeId::Global(GlobalAddress::Resource(self.receiver)),
            &mut call_frame_update,
            deref,
        )?;
        let actor = REActor::Method(
            ResolvedMethod::Native(NativeMethod::ResourceManager(
                ResourceManagerMethod::GetMetadata,
            )),
            resolved_receiver,
        );
        let executor = NativeExecutor(
            ResourceManagerGetMetadataExecutable(resolved_receiver.receiver),
            input,
        );
        Ok((actor, call_frame_update, executor))
    }
}

pub struct ResourceManagerGetMetadataExecutable(RENodeId);

impl NativeProcedure for ResourceManagerGetMetadataExecutable {
    type Output = HashMap<String, String>;

    fn main<'a, Y>(
        self,
        system_api: &mut Y,
    ) -> Result<(HashMap<String, String>, CallFrameUpdate), RuntimeError>
    where
        Y: SystemApi,
    {
        let offset = SubstateOffset::ResourceManager(ResourceManagerOffset::ResourceManager);
        let resman_handle = system_api.lock_substate(self.0, offset, LockFlags::read_only())?;

        let substate_ref = system_api.get_ref(resman_handle)?;
        let metadata = &substate_ref.resource_manager().metadata;

        Ok((metadata.clone(), CallFrameUpdate::empty()))
    }
}

impl ExecutableInvocation for ResourceManagerGetResourceTypeInvocation {
    type Exec = NativeExecutor<ResourceManagerGetResourceTypeExecutable>;

    fn resolve<D: MethodDeref>(
        self,
        deref: &mut D,
    ) -> Result<(REActor, CallFrameUpdate, Self::Exec), RuntimeError> {
        let input = IndexedScryptoValue::from_typed(&self);
        let mut call_frame_update = CallFrameUpdate::empty();
        let resolved_receiver = deref_and_update(
            RENodeId::Global(GlobalAddress::Resource(self.receiver)),
            &mut call_frame_update,
            deref,
        )?;
        let actor = REActor::Method(
            ResolvedMethod::Native(NativeMethod::ResourceManager(
                ResourceManagerMethod::GetResourceType,
            )),
            resolved_receiver,
        );
        let executor = NativeExecutor(
            ResourceManagerGetResourceTypeExecutable(resolved_receiver.receiver),
            input,
        );
        Ok((actor, call_frame_update, executor))
    }
}

pub struct ResourceManagerGetResourceTypeExecutable(RENodeId);

impl NativeProcedure for ResourceManagerGetResourceTypeExecutable {
    type Output = ResourceType;

    fn main<'a, Y>(
        self,
        system_api: &mut Y,
    ) -> Result<(ResourceType, CallFrameUpdate), RuntimeError>
    where
        Y: SystemApi,
    {
        let offset = SubstateOffset::ResourceManager(ResourceManagerOffset::ResourceManager);
        let resman_handle = system_api.lock_substate(self.0, offset, LockFlags::read_only())?;

        let substate_ref = system_api.get_ref(resman_handle)?;
        let resource_type = substate_ref.resource_manager().resource_type;

        Ok((resource_type, CallFrameUpdate::empty()))
    }
}

impl ExecutableInvocation for ResourceManagerGetTotalSupplyInvocation {
    type Exec = NativeExecutor<ResourceManagerGetTotalSupplyExecutable>;

    fn resolve<D: MethodDeref>(
        self,
        deref: &mut D,
    ) -> Result<(REActor, CallFrameUpdate, Self::Exec), RuntimeError> {
        let input = IndexedScryptoValue::from_typed(&self);
        let mut call_frame_update = CallFrameUpdate::empty();
        let resolved_receiver = deref_and_update(
            RENodeId::Global(GlobalAddress::Resource(self.receiver)),
            &mut call_frame_update,
            deref,
        )?;
        let actor = REActor::Method(
            ResolvedMethod::Native(NativeMethod::ResourceManager(
                ResourceManagerMethod::GetTotalSupply,
            )),
            resolved_receiver,
        );
        let executor = NativeExecutor(
            ResourceManagerGetTotalSupplyExecutable(resolved_receiver.receiver),
            input,
        );
        Ok((actor, call_frame_update, executor))
    }
}

pub struct ResourceManagerGetTotalSupplyExecutable(RENodeId);

impl NativeProcedure for ResourceManagerGetTotalSupplyExecutable {
    type Output = Decimal;

    fn main<'a, Y>(self, system_api: &mut Y) -> Result<(Decimal, CallFrameUpdate), RuntimeError>
    where
        Y: SystemApi,
    {
        let offset = SubstateOffset::ResourceManager(ResourceManagerOffset::ResourceManager);
        let resman_handle = system_api.lock_substate(self.0, offset, LockFlags::read_only())?;
        let substate_ref = system_api.get_ref(resman_handle)?;
        let total_supply = substate_ref.resource_manager().total_supply;

        Ok((total_supply, CallFrameUpdate::empty()))
    }
}

impl ExecutableInvocation for ResourceManagerUpdateMetadataInvocation {
    type Exec = NativeExecutor<ResourceManagerUpdateMetadataExecutable>;

    fn resolve<D: MethodDeref>(
        self,
        deref: &mut D,
    ) -> Result<(REActor, CallFrameUpdate, Self::Exec), RuntimeError> {
        let input = IndexedScryptoValue::from_typed(&self);
        let mut call_frame_update = CallFrameUpdate::empty();
        let resolved_receiver = deref_and_update(
            RENodeId::Global(GlobalAddress::Resource(self.receiver)),
            &mut call_frame_update,
            deref,
        )?;
        let actor = REActor::Method(
            ResolvedMethod::Native(NativeMethod::ResourceManager(
                ResourceManagerMethod::GetTotalSupply,
            )),
            resolved_receiver,
        );
        let executor = NativeExecutor(
            ResourceManagerUpdateMetadataExecutable(resolved_receiver.receiver, self.metadata),
            input,
        );
        Ok((actor, call_frame_update, executor))
    }
}

pub struct ResourceManagerUpdateMetadataExecutable(RENodeId, HashMap<String, String>);

impl NativeProcedure for ResourceManagerUpdateMetadataExecutable {
    type Output = ();

    fn main<'a, Y>(self, system_api: &mut Y) -> Result<((), CallFrameUpdate), RuntimeError>
    where
        Y: SystemApi,
    {
        let offset = SubstateOffset::ResourceManager(ResourceManagerOffset::ResourceManager);
        let resman_handle = system_api.lock_substate(self.0, offset, LockFlags::MUTABLE)?;

        let mut substate_mut = system_api.get_ref_mut(resman_handle)?;
        substate_mut
            .resource_manager()
            .update_metadata(self.1)
            .map_err(|e| match e {
                InvokeError::Error(e) => {
                    RuntimeError::ApplicationError(ApplicationError::ResourceManagerError(e))
                }
                InvokeError::Downstream(runtime_error) => runtime_error,
            })?;

        Ok(((), CallFrameUpdate::empty()))
    }
}

impl ExecutableInvocation for ResourceManagerUpdateNonFungibleDataInvocation {
    type Exec = NativeExecutor<ResourceManagerUpdateNonFungibleDataExecutable>;

    fn resolve<D: MethodDeref>(
        self,
        deref: &mut D,
    ) -> Result<(REActor, CallFrameUpdate, Self::Exec), RuntimeError> {
        let input = IndexedScryptoValue::from_typed(&self);
        let mut call_frame_update = CallFrameUpdate::empty();
        let resolved_receiver = deref_and_update(
            RENodeId::Global(GlobalAddress::Resource(self.receiver)),
            &mut call_frame_update,
            deref,
        )?;
        let actor = REActor::Method(
            ResolvedMethod::Native(NativeMethod::ResourceManager(
                ResourceManagerMethod::UpdateNonFungibleData,
            )),
            resolved_receiver,
        );
        let executor = NativeExecutor(
            ResourceManagerUpdateNonFungibleDataExecutable(
                resolved_receiver.receiver,
                self.id,
                self.data,
            ),
            input,
        );
        Ok((actor, call_frame_update, executor))
    }
}

pub struct ResourceManagerUpdateNonFungibleDataExecutable(RENodeId, NonFungibleId, Vec<u8>);

impl NativeProcedure for ResourceManagerUpdateNonFungibleDataExecutable {
    type Output = ();

    fn main<'a, Y>(self, system_api: &mut Y) -> Result<((), CallFrameUpdate), RuntimeError>
    where
        Y: SystemApi,
    {
        let offset = SubstateOffset::ResourceManager(ResourceManagerOffset::ResourceManager);
        let resman_handle = system_api.lock_substate(self.0, offset, LockFlags::MUTABLE)?;

        let substate_ref = system_api.get_ref(resman_handle)?;
        let resource_manager = substate_ref.resource_manager();
        let nf_store_id = resource_manager
            .nf_store_id
            .ok_or(InvokeError::Error(ResourceManagerError::NotNonFungible))
            .map_err(|e| match e {
                InvokeError::Error(e) => {
                    RuntimeError::ApplicationError(ApplicationError::ResourceManagerError(e))
                }
                InvokeError::Downstream(runtime_error) => runtime_error,
            })?;
        let resource_address = resource_manager.resource_address.unwrap();

        let node_id = RENodeId::NonFungibleStore(nf_store_id);
        let offset =
            SubstateOffset::NonFungibleStore(NonFungibleStoreOffset::Entry(self.1.clone()));

        let non_fungible_handle = system_api.lock_substate(node_id, offset, LockFlags::MUTABLE)?;
        let mut substate_mut = system_api.get_ref_mut(non_fungible_handle)?;
        let non_fungible_mut = substate_mut.non_fungible();
        if let Some(ref mut non_fungible) = non_fungible_mut.0 {
            non_fungible.set_mutable_data(self.2);
        } else {
            let non_fungible_address = NonFungibleAddress::new(resource_address, self.1);
            return Err(RuntimeError::ApplicationError(
                ApplicationError::ResourceManagerError(ResourceManagerError::NonFungibleNotFound(
                    non_fungible_address,
                )),
            ));
        }

        system_api.drop_lock(non_fungible_handle)?;

        Ok(((), CallFrameUpdate::empty()))
    }
}

impl ExecutableInvocation for ResourceManagerNonFungibleExistsInvocation {
    type Exec = NativeExecutor<ResourceManagerNonFungibleExistsExecutable>;

    fn resolve<D: MethodDeref>(
        self,
        deref: &mut D,
    ) -> Result<(REActor, CallFrameUpdate, Self::Exec), RuntimeError> {
        let input = IndexedScryptoValue::from_typed(&self);
        let mut call_frame_update = CallFrameUpdate::empty();
        let resolved_receiver = deref_and_update(
            RENodeId::Global(GlobalAddress::Resource(self.receiver)),
            &mut call_frame_update,
            deref,
        )?;
        let actor = REActor::Method(
            ResolvedMethod::Native(NativeMethod::ResourceManager(
                ResourceManagerMethod::NonFungibleExists,
            )),
            resolved_receiver,
        );
        let executor = NativeExecutor(
            ResourceManagerNonFungibleExistsExecutable(resolved_receiver.receiver, self.id),
            input,
        );
        Ok((actor, call_frame_update, executor))
    }
}

pub struct ResourceManagerNonFungibleExistsExecutable(RENodeId, NonFungibleId);

impl NativeProcedure for ResourceManagerNonFungibleExistsExecutable {
    type Output = bool;

    fn main<'a, Y>(self, system_api: &mut Y) -> Result<(bool, CallFrameUpdate), RuntimeError>
    where
        Y: SystemApi,
    {
        let offset = SubstateOffset::ResourceManager(ResourceManagerOffset::ResourceManager);
        let resman_handle = system_api.lock_substate(self.0, offset, LockFlags::read_only())?;

        let substate_ref = system_api.get_ref(resman_handle)?;
        let resource_manager = substate_ref.resource_manager();
        let nf_store_id = resource_manager
            .nf_store_id
            .ok_or(InvokeError::Error(ResourceManagerError::NotNonFungible))
            .map_err(|e| match e {
                InvokeError::Error(e) => {
                    RuntimeError::ApplicationError(ApplicationError::ResourceManagerError(e))
                }
                InvokeError::Downstream(runtime_error) => runtime_error,
            })?;

        let node_id = RENodeId::NonFungibleStore(nf_store_id);
        let offset = SubstateOffset::NonFungibleStore(NonFungibleStoreOffset::Entry(self.1));
        let non_fungible_handle =
            system_api.lock_substate(node_id, offset, LockFlags::read_only())?;
        let substate = system_api.get_ref(non_fungible_handle)?;
        let exists = substate.non_fungible().0.is_some();

        Ok((exists, CallFrameUpdate::empty()))
    }
}

impl ExecutableInvocation for ResourceManagerGetNonFungibleInvocation {
    type Exec = NativeExecutor<ResourceManagerGetNonFungibleExecutable>;

    fn resolve<D: MethodDeref>(
        self,
        deref: &mut D,
    ) -> Result<(REActor, CallFrameUpdate, Self::Exec), RuntimeError> {
        let input = IndexedScryptoValue::from_typed(&self);
        let mut call_frame_update = CallFrameUpdate::empty();
        let resolved_receiver = deref_and_update(
            RENodeId::Global(GlobalAddress::Resource(self.receiver)),
            &mut call_frame_update,
            deref,
        )?;
        let actor = REActor::Method(
            ResolvedMethod::Native(NativeMethod::ResourceManager(
                ResourceManagerMethod::GetNonFungible,
            )),
            resolved_receiver,
        );
        let executor = NativeExecutor(
            ResourceManagerGetNonFungibleExecutable(resolved_receiver.receiver, self.id),
            input,
        );
        Ok((actor, call_frame_update, executor))
    }
}

pub struct ResourceManagerGetNonFungibleExecutable(RENodeId, NonFungibleId);

impl NativeProcedure for ResourceManagerGetNonFungibleExecutable {
    type Output = [Vec<u8>; 2];

    fn main<Y>(self, system_api: &mut Y) -> Result<([Vec<u8>; 2], CallFrameUpdate), RuntimeError>
    where
        Y: SystemApi,
    {
        let offset = SubstateOffset::ResourceManager(ResourceManagerOffset::ResourceManager);
        let resman_handle = system_api.lock_substate(self.0, offset, LockFlags::read_only())?;

        let substate_ref = system_api.get_ref(resman_handle)?;
        let resource_manager = substate_ref.resource_manager();
        let nf_store_id = resource_manager
            .nf_store_id
            .ok_or(InvokeError::Error(ResourceManagerError::NotNonFungible))
            .map_err(|e| match e {
                InvokeError::Error(e) => {
                    RuntimeError::ApplicationError(ApplicationError::ResourceManagerError(e))
                }
                InvokeError::Downstream(runtime_error) => runtime_error,
            })?;

        let non_fungible_address =
            NonFungibleAddress::new(resource_manager.resource_address.unwrap(), self.1.clone());

        let node_id = RENodeId::NonFungibleStore(nf_store_id);
        let offset = SubstateOffset::NonFungibleStore(NonFungibleStoreOffset::Entry(self.1));
        let non_fungible_handle =
            system_api.lock_substate(node_id, offset, LockFlags::read_only())?;
        let non_fungible_ref = system_api.get_ref(non_fungible_handle)?;
        let wrapper = non_fungible_ref.non_fungible();
        if let Some(non_fungible) = wrapper.0.as_ref() {
            Ok((
                [non_fungible.immutable_data(), non_fungible.mutable_data()],
                CallFrameUpdate::empty(),
            ))
        } else {
            return Err(RuntimeError::ApplicationError(
                ApplicationError::ResourceManagerError(ResourceManagerError::NonFungibleNotFound(
                    non_fungible_address,
                )),
            ));
        }
    }
}

#[derive(Debug)]
#[scrypto(TypeId, Encode, Decode)]
pub struct ResourceManagerSetResourceAddressInvocation {
    pub receiver: ResourceAddress,
}

impl Invocation for ResourceManagerSetResourceAddressInvocation {
    type Output = ();
}

impl ExecutableInvocation for ResourceManagerSetResourceAddressInvocation {
    type Exec = NativeExecutor<ResourceManagerSetResourceAddressExecutable>;

    fn resolve<D: MethodDeref>(
        self,
        deref: &mut D,
    ) -> Result<(REActor, CallFrameUpdate, Self::Exec), RuntimeError> {
        let input = IndexedScryptoValue::from_typed(&self);
        let mut call_frame_update = CallFrameUpdate::empty();
        let resolved_receiver = deref_and_update(
            RENodeId::Global(GlobalAddress::Resource(self.receiver)),
            &mut call_frame_update,
            deref,
        )?;
        let actor = REActor::Method(
            ResolvedMethod::Native(NativeMethod::ResourceManager(
                ResourceManagerMethod::GetNonFungible,
            )),
            resolved_receiver,
        );
        let executor = NativeExecutor(
            ResourceManagerSetResourceAddressExecutable(resolved_receiver.receiver, self.receiver),
            input,
        );
        Ok((actor, call_frame_update, executor))
    }
}

pub struct ResourceManagerSetResourceAddressExecutable(RENodeId, ResourceAddress);

impl NativeProcedure for ResourceManagerSetResourceAddressExecutable {
    type Output = ();

    fn main<Y>(self, system_api: &mut Y) -> Result<((), CallFrameUpdate), RuntimeError>
    where
        Y: SystemApi,
    {
        let offset = SubstateOffset::ResourceManager(ResourceManagerOffset::ResourceManager);
        let resman_handle = system_api.lock_substate(self.0, offset, LockFlags::MUTABLE)?;

        let mut substate_mut = system_api.get_ref_mut(resman_handle)?;
        substate_mut
            .resource_manager()
            .set_resource_address(self.1)
            .map_err(|e| match e {
                InvokeError::Error(e) => {
                    RuntimeError::ApplicationError(ApplicationError::ResourceManagerError(e))
                }
                InvokeError::Downstream(runtime_error) => runtime_error,
            })?;

        Ok(((), CallFrameUpdate::empty()))
    }
}<|MERGE_RESOLUTION|>--- conflicted
+++ resolved
@@ -103,11 +103,7 @@
             + Invokable<ScryptoInvocation>
             + SysNativeInvokable<ResourceManagerSetResourceAddressInvocation, RuntimeError>,
     {
-<<<<<<< HEAD
-        let node_id = if matches!(invocation.resource_type, ResourceType::NonFungible { .. }) {
-=======
-        let node_id = if matches!(self.resource_type, ResourceType::NonFungible) {
->>>>>>> 5d60536f
+        let node_id = if matches!(self.resource_type, ResourceType::NonFungible { .. }) {
             let nf_store_node_id =
                 system_api.create_node(RENode::NonFungibleStore(NonFungibleStore::new()))?;
             let nf_store_id: NonFungibleStoreId = nf_store_node_id.into();
