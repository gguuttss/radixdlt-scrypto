pub use radix_engine_interface::abi::{BlueprintAbi, Fields, Fn, Type, Variant};
pub use radix_engine_interface::address::{AddressError, Bech32Decoder, Bech32Encoder};
pub use radix_engine_interface::api::types::*;
pub use radix_engine_interface::constants::*;
pub use radix_engine_interface::core::Expression;
pub use radix_engine_interface::crypto::*;
pub use radix_engine_interface::data::{
    scrypto_decode, scrypto_encode, IndexedScryptoValue, ScryptoDecode, ScryptoEncode,
    ScryptoTypeId,
};
pub use radix_engine_interface::dec;
pub use radix_engine_interface::math::{Decimal, RoundingMode, I256};
pub use radix_engine_interface::model::*;
pub use radix_engine_interface::scrypto;
pub use sbor::rust::borrow::ToOwned;
pub use sbor::rust::boxed::Box;
pub use sbor::rust::cell::{Ref, RefCell, RefMut};
pub use sbor::rust::collections::*;
pub use sbor::rust::fmt;
pub use sbor::rust::format;
pub use sbor::rust::marker::PhantomData;
pub use sbor::rust::num::NonZeroUsize;
pub use sbor::rust::ops::AddAssign;
pub use sbor::rust::ptr;
pub use sbor::rust::rc::Rc;
pub use sbor::rust::str::FromStr;
pub use sbor::rust::string::String;
pub use sbor::rust::string::ToString;
pub use sbor::rust::vec;
pub use sbor::rust::vec::Vec;
pub use sbor::{Decode, DecodeError, Encode, SborPath, SborPathBuf, SborTypeId, SborValue, TypeId};

<<<<<<< HEAD
// methods and macros
use crate::engine::Invocation;
=======
pub use scrypto::abi::{BlueprintAbi, Fields, Fn, Type, Variant};

use radix_engine_interface::api::api::Invocation;
>>>>>>> 5d60536f

/// Scrypto function/method invocation.
#[derive(Debug)]
pub enum ScryptoInvocation {
    Function(ScryptoFunctionIdent, IndexedScryptoValue),
    Method(ScryptoMethodIdent, IndexedScryptoValue),
}

impl Invocation for ScryptoInvocation {
    type Output = IndexedScryptoValue;
}

impl ScryptoInvocation {
    pub fn args(&self) -> &IndexedScryptoValue {
        match self {
            ScryptoInvocation::Function(_, args) => &args,
            ScryptoInvocation::Method(_, args) => &args,
        }
    }
}<|MERGE_RESOLUTION|>--- conflicted
+++ resolved
@@ -30,14 +30,7 @@
 pub use sbor::rust::vec::Vec;
 pub use sbor::{Decode, DecodeError, Encode, SborPath, SborPathBuf, SborTypeId, SborValue, TypeId};
 
-<<<<<<< HEAD
-// methods and macros
-use crate::engine::Invocation;
-=======
-pub use scrypto::abi::{BlueprintAbi, Fields, Fn, Type, Variant};
-
 use radix_engine_interface::api::api::Invocation;
->>>>>>> 5d60536f
 
 /// Scrypto function/method invocation.
 #[derive(Debug)]
