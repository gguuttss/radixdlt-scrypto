use crate::engine::Substate;
use sbor::rust::collections::*;
use sbor::rust::vec::Vec;
use sbor::*;
use scrypto::crypto::*;
use scrypto::engine::types::*;

use crate::engine::Address;

pub trait QueryableSubstateStore {
    fn get_kv_store_entries(
        &self,
        component_address: ComponentAddress,
        kv_store_id: &KeyValueStoreId,
    ) -> HashMap<Vec<u8>, Substate>;
}

#[derive(Debug, Clone, Hash, TypeId, Encode, Decode, PartialEq, Eq)]
pub struct OutputId(pub Hash, pub u32);

#[derive(Debug, Encode, Decode, TypeId)]
pub struct Output {
    pub substate: Substate,
    pub output_id: OutputId,
}

#[derive(Debug)]
pub struct OutputIdGenerator {
    tx_hash: Hash,
    count: u32,
}

impl OutputIdGenerator {
    pub fn new(tx_hash: Hash) -> Self {
        Self { tx_hash, count: 0 }
    }

    pub fn next(&mut self) -> OutputId {
        let value = self.count;
        self.count = self.count + 1;
        OutputId(self.tx_hash.clone(), value)
    }
}

pub trait ReadableSubstateStore {
<<<<<<< HEAD
    fn get_substate(&self, address: &Address) -> Option<Substate>;
    fn get_space(&self, address: &Address) -> Option<PhysicalSubstateId>;
}

pub trait WriteableSubstateStore {
    fn put_substate(&mut self, address: Address, substate: Substate);
    fn put_space(&mut self, address: Address, phys_id: PhysicalSubstateId);
=======
    fn get_substate(&self, address: &[u8]) -> Option<Output>;
    fn get_space(&self, address: &[u8]) -> OutputId;

    // Temporary Encoded/Decoded interface
    fn get_decoded_substate<A: Encode, T: From<Substate>>(&self, address: &A) -> Option<T> {
        self.get_substate(&scrypto_encode(address))
            .map(|s| s.substate.into())
    }
}

pub trait WriteableSubstateStore {
    fn put_substate(&mut self, address: &[u8], output: Output);
    fn put_space(&mut self, address: &[u8], output_id: OutputId);
>>>>>>> 8118233b
}<|MERGE_RESOLUTION|>--- conflicted
+++ resolved
@@ -18,7 +18,7 @@
 #[derive(Debug, Clone, Hash, TypeId, Encode, Decode, PartialEq, Eq)]
 pub struct OutputId(pub Hash, pub u32);
 
-#[derive(Debug, Encode, Decode, TypeId)]
+#[derive(Debug, Clone, Encode, Decode, TypeId)]
 pub struct Output {
     pub substate: Substate,
     pub output_id: OutputId,
@@ -43,27 +43,11 @@
 }
 
 pub trait ReadableSubstateStore {
-<<<<<<< HEAD
-    fn get_substate(&self, address: &Address) -> Option<Substate>;
-    fn get_space(&self, address: &Address) -> Option<PhysicalSubstateId>;
+    fn get_substate(&self, address: &Address) -> Option<Output>;
+    fn get_space(&self, address: &Address) -> OutputId;
 }
 
 pub trait WriteableSubstateStore {
-    fn put_substate(&mut self, address: Address, substate: Substate);
-    fn put_space(&mut self, address: Address, phys_id: PhysicalSubstateId);
-=======
-    fn get_substate(&self, address: &[u8]) -> Option<Output>;
-    fn get_space(&self, address: &[u8]) -> OutputId;
-
-    // Temporary Encoded/Decoded interface
-    fn get_decoded_substate<A: Encode, T: From<Substate>>(&self, address: &A) -> Option<T> {
-        self.get_substate(&scrypto_encode(address))
-            .map(|s| s.substate.into())
-    }
-}
-
-pub trait WriteableSubstateStore {
-    fn put_substate(&mut self, address: &[u8], output: Output);
-    fn put_space(&mut self, address: &[u8], output_id: OutputId);
->>>>>>> 8118233b
+    fn put_substate(&mut self, address: Address, substate: Output);
+    fn put_space(&mut self, address: Address, output_id: OutputId);
 }