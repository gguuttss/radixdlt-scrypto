<<<<<<< HEAD
use radix_engine_interface::api::types::Buffer;
use radix_engine_interface::api::types::Slice;
=======
use radix_engine_interface::api::wasm::Buffer;
use radix_engine_interface::api::wasm::BufferId;
use radix_engine_interface::api::wasm::Slice;
>>>>>>> ea7aac13
use sbor::rust::sync::Arc;
use wasmi::core::Value;
use wasmi::core::{HostError, Trap};
use wasmi::*;

use super::InstrumentedCode;
use super::MeteredCodeKey;
use crate::errors::InvokeError;
use crate::types::*;
use crate::wasm::constants::*;
use crate::wasm::errors::*;
use crate::wasm::traits::*;

type HostState = WasmiInstanceEnv;

/// A `WasmiModule` defines a parsed WASM module "template" Instance (with imports already defined) and Store,
/// which keeps user data.
/// "Template" (Store, Instance) tuple are cached together, and never to be invoked.
/// Upon instantiation Instance and Store are cloned, so the state is not shared between instances.
/// It is correctly `Send + Sync` - which is good, because this is the thing which is cached in the
/// ScryptoInterpreter caches.
pub struct WasmiModule {
    store: Store<HostState>,
    instance: Instance,
    #[allow(dead_code)]
    code_size_bytes: usize,
}

pub struct WasmiInstance {
    store: Store<HostState>,
    instance: Instance,
    memory: Memory,
}

/// WasmiInstanceEnv stores masked runtime pointer to a `Box<dyn WasmRuntime>`.
/// We mask it for below reasons:
/// - Store must be `Send + Sync`
///   - According to the `wasmi` documentation
///     At the moment `&'a mut System API` which is wrapped into `RadixEngineWasmRuntime` and boxed
///     is not `Sync`
///     (the same reason as in alternative `wasmer` implementation)
///   - Store also shall be `Send + Sync` because of `WasmiModule`, which is cached.
/// - WasmiInstanceEnv must be clonable (it is a user data for the Store, which is cloned when
///   WasmiModule is instantiated)
#[derive(Clone)]
pub struct WasmiInstanceEnv {
    runtime_ptr: usize,
}

<<<<<<< HEAD
pub struct WasmiEnvModule {}

impl ModuleImportResolver for WasmiEnvModule {
    fn resolve_func(
        &self,
        field_name: &str,
        signature: &wasmi::Signature,
    ) -> Result<FuncRef, Error> {
        match field_name {
            CONSUME_BUFFER_FUNCTION_NAME => Ok(FuncInstance::alloc_host(
                signature.clone(),
                CONSUME_BUFFER_FUNCTION_ID,
            )),
            CALL_METHOD_FUNCTION_NAME => Ok(FuncInstance::alloc_host(
                signature.clone(),
                CALL_METHOD_FUNCTION_ID,
            )),
            CALL_FUNCTION_FUNCTION_NAME => Ok(FuncInstance::alloc_host(
                signature.clone(),
                CALL_FUNCTION_FUNCTION_ID,
            )),
            CALL_NATIVE_FUNCTION_NAME => Ok(FuncInstance::alloc_host(
                signature.clone(),
                CALL_NATIVE_FUNCTION_ID,
            )),
            CREATE_NODE_FUNCTION_NAME => Ok(FuncInstance::alloc_host(
                signature.clone(),
                CREATE_NODE_FUNCTION_ID,
            )),
            GET_VISIBLE_NODES_FUNCTION_NAME => Ok(FuncInstance::alloc_host(
                signature.clone(),
                GET_VISIBLE_NODES_FUNCTION_ID,
            )),
            DROP_NODE_FUNCTION_NAME => Ok(FuncInstance::alloc_host(
                signature.clone(),
                DROP_NODE_FUNCTION_ID,
            )),
            LOCK_SUBSTATE_FUNCTION_NAME => Ok(FuncInstance::alloc_host(
                signature.clone(),
                LOCK_SUBSTATE_FUNCTION_ID,
            )),
            READ_SUBSTATE_FUNCTION_NAME => Ok(FuncInstance::alloc_host(
                signature.clone(),
                READ_SUBSTATE_FUNCTION_ID,
            )),
            WRITE_SUBSTATE_FUNCTION_NAME => Ok(FuncInstance::alloc_host(
                signature.clone(),
                WRITE_SUBSTATE_FUNCTION_ID,
            )),
            UNLOCK_SUBSTATE_FUNCTION_NAME => Ok(FuncInstance::alloc_host(
                signature.clone(),
                UNLOCK_SUBSTATE_FUNCTION_ID,
            )),
            GET_ACTOR_FUNCTION_NAME => Ok(FuncInstance::alloc_host(
                signature.clone(),
                GET_ACTOR_FUNCTION_ID,
            )),
            CONSUME_COST_UNITS_FUNCTION_NAME => Ok(FuncInstance::alloc_host(
                signature.clone(),
                CONSUME_COST_UNITS_FUNCTION_ID,
            )),
            _ => Err(Error::Instantiation(format!(
                "Function {} not found",
                field_name
            ))),
        }
=======
impl WasmiInstanceEnv {
    pub fn new() -> Self {
        Self { runtime_ptr: 0 }
>>>>>>> ea7aac13
    }
}

macro_rules! grab_runtime {
    ($caller: expr) => {{
        let runtime: &mut Box<dyn WasmRuntime> =
            unsafe { &mut *($caller.data().runtime_ptr as *mut _) };

        let memory = match $caller.get_export(EXPORT_MEMORY) {
            Some(Extern::Memory(memory)) => memory,
            _ => panic!("Failed to find memory export"),
        };
        (memory, runtime)
    }};
}

// native functions start
fn consume_buffer(
    caller: Caller<'_, HostState>,
    buffer_id: BufferId,
    destination_ptr: u32,
) -> Result<(), InvokeError<WasmRuntimeError>> {
    let (memory, runtime) = grab_runtime!(caller);

    let result = runtime.consume_buffer(buffer_id);
    match result {
        Ok(slice) => {
            write_memory(caller, memory, destination_ptr, &slice)?;
            Ok(())
        }
        Err(e) => Err(e),
    }
}

fn invoke_method(
    mut caller: Caller<'_, HostState>,
    receiver_ptr: u32,
    receiver_len: u32,
    ident_ptr: u32,
    ident_len: u32,
    args_ptr: u32,
    args_len: u32,
) -> Result<u64, InvokeError<WasmRuntimeError>> {
    let (memory, runtime) = grab_runtime!(caller);

    let receiver = read_memory(caller.as_context_mut(), memory, receiver_ptr, receiver_len)?;
    let ident = read_memory(caller.as_context_mut(), memory, ident_ptr, ident_len)?;
    let args = read_memory(caller.as_context_mut(), memory, args_ptr, args_len)?;

    runtime
        .invoke_method(receiver, ident, args)
        .map(|buffer| buffer.0)
}

fn invoke(
    mut caller: Caller<'_, HostState>,
    invocation_ptr: u32,
    invocation_len: u32,
) -> Result<u64, InvokeError<WasmRuntimeError>> {
    let (memory, runtime) = grab_runtime!(caller);

    let invocation = read_memory(
        caller.as_context_mut(),
        memory,
        invocation_ptr,
        invocation_len,
    )?;

    runtime.invoke(invocation).map(|buffer| buffer.0)
}

fn create_node(
    mut caller: Caller<'_, HostState>,
    node_ptr: u32,
    node_len: u32,
) -> Result<u64, InvokeError<WasmRuntimeError>> {
    let (memory, runtime) = grab_runtime!(caller);

    let node = read_memory(caller.as_context_mut(), memory, node_ptr, node_len)?;

    runtime.create_node(node).map(|buffer| buffer.0)
}

fn get_visible_nodes(caller: Caller<'_, HostState>) -> Result<u64, InvokeError<WasmRuntimeError>> {
    let (_memory, runtime) = grab_runtime!(caller);

    runtime.get_visible_nodes().map(|buffer| buffer.0)
}

fn drop_node(
    mut caller: Caller<'_, HostState>,
    node_id_ptr: u32,
    node_id_len: u32,
) -> Result<(), InvokeError<WasmRuntimeError>> {
    let (memory, runtime) = grab_runtime!(caller);

    let node_id = read_memory(caller.as_context_mut(), memory, node_id_ptr, node_id_len)?;

    runtime.drop_node(node_id)
}

<<<<<<< HEAD
impl<'a, 'b, 'r> Externals for WasmiExternals<'a, 'b, 'r> {
    fn invoke_index(
        &mut self,
        index: usize,
        args: RuntimeArgs,
    ) -> Result<Option<RuntimeValue>, Trap> {
        match index {
            CONSUME_BUFFER_FUNCTION_ID => {
                let buffer_id = args.nth_checked::<u32>(0)?;
                let destination = args.nth_checked::<u32>(1)?;

                let slice = self.runtime.consume_buffer(buffer_id)?;
                self.write_memory(destination, &slice)?;

                Ok(None)
            }
            CALL_METHOD_FUNCTION_ID => {
                let receiver_ptr = args.nth_checked::<u32>(0)?;
                let receiver_len = args.nth_checked::<u32>(1)?;
                let ident_ptr = args.nth_checked::<u32>(2)?;
                let ident_len = args.nth_checked::<u32>(3)?;
                let args_ptr = args.nth_checked::<u32>(4)?;
                let args_len = args.nth_checked::<u32>(5)?;

                let buffer = self.runtime.call_method(
                    self.read_memory(receiver_ptr, receiver_len)?,
                    self.read_memory(ident_ptr, ident_len)?,
                    self.read_memory(args_ptr, args_len)?,
                )?;

                Ok(Some(RuntimeValue::I64(buffer.as_i64())))
            }
            CALL_FUNCTION_FUNCTION_ID => {
                let package_address_ptr = args.nth_checked::<u32>(0)?;
                let package_address_len = args.nth_checked::<u32>(1)?;
                let blueprint_ident_ptr = args.nth_checked::<u32>(2)?;
                let blueprint_ident_len = args.nth_checked::<u32>(3)?;
                let ident_ptr = args.nth_checked::<u32>(4)?;
                let ident_len = args.nth_checked::<u32>(5)?;
                let args_ptr = args.nth_checked::<u32>(6)?;
                let args_len = args.nth_checked::<u32>(7)?;

                let buffer = self.runtime.call_function(
                    self.read_memory(package_address_ptr, package_address_len)?,
                    self.read_memory(blueprint_ident_ptr, blueprint_ident_len)?,
                    self.read_memory(ident_ptr, ident_len)?,
                    self.read_memory(args_ptr, args_len)?,
                )?;

                Ok(Some(RuntimeValue::I64(buffer.as_i64())))
            }
            CALL_NATIVE_FUNCTION_ID => {
                let native_fn_identifier_ptr = args.nth_checked::<u32>(0)?;
                let native_fn_identifier_len = args.nth_checked::<u32>(1)?;
                let invocation_ptr = args.nth_checked::<u32>(2)?;
                let invocation_len = args.nth_checked::<u32>(3)?;

                let buffer = self.runtime.call_native(
                    self.read_memory(native_fn_identifier_ptr, native_fn_identifier_len)?,
                    self.read_memory(invocation_ptr, invocation_len)?,
                )?;
=======
fn lock_substate(
    mut caller: Caller<'_, HostState>,
    node_id_ptr: u32,
    node_id_len: u32,
    offset_ptr: u32,
    offset_len: u32,
    mutable: u32,
) -> Result<u32, InvokeError<WasmRuntimeError>> {
    let (memory, runtime) = grab_runtime!(caller);

    let node_id = read_memory(caller.as_context_mut(), memory, node_id_ptr, node_id_len)?;
    let offset = read_memory(caller.as_context_mut(), memory, offset_ptr, offset_len)?;
>>>>>>> ea7aac13

    runtime.lock_substate(node_id, offset, mutable != 0)
}

fn read_substate(
    caller: Caller<'_, HostState>,
    handle: u32,
) -> Result<u64, InvokeError<WasmRuntimeError>> {
    let (_memory, runtime) = grab_runtime!(caller);

    runtime.read_substate(handle).map(|buffer| buffer.0)
}

fn write_substate(
    mut caller: Caller<'_, HostState>,
    handle: u32,
    data_ptr: u32,
    data_len: u32,
) -> Result<(), InvokeError<WasmRuntimeError>> {
    let (memory, runtime) = grab_runtime!(caller);

    let data = read_memory(caller.as_context_mut(), memory, data_ptr, data_len)?;

    runtime.write_substate(handle, data)
}

fn unlock_substate(
    caller: Caller<'_, HostState>,
    handle: u32,
) -> Result<(), InvokeError<WasmRuntimeError>> {
    let (_memory, runtime) = grab_runtime!(caller);

    runtime.unlock_substate(handle)
}

fn get_actor(caller: Caller<'_, HostState>) -> Result<u64, InvokeError<WasmRuntimeError>> {
    let (_memory, runtime) = grab_runtime!(caller);

    runtime.get_actor().map(|buffer| buffer.0)
}

fn consume_cost_units(
    caller: Caller<'_, HostState>,
    cost_unit: u32,
) -> Result<(), InvokeError<WasmRuntimeError>> {
    let (_memory, runtime) = grab_runtime!(caller);
    runtime.consume_cost_units(cost_unit)
}
// native functions ends

macro_rules! linker_define {
    ($linker: expr, $name: expr, $var: expr) => {
        $linker
            .define(MODULE_ENV_NAME, $name, $var)
            .expect(stringify!("Failed to define new linker item {}", $name));
    };
}

impl WasmiModule {
    pub fn new(code: &[u8]) -> Result<Self, PrepareError> {
        let engine = Engine::default();
        let module = Module::new(&engine, code).expect("Failed to parse WASM module");
        let mut store = Store::new(&engine, WasmiInstanceEnv::new());

        let instance = Self::host_funcs_set(&module, &mut store)
            .map_err(|_| PrepareError::NotInstantiatable)?
            .ensure_no_start(store.as_context_mut())
            .map_err(|_| PrepareError::NotInstantiatable)?;

        Ok(Self {
            store,
            instance,
            code_size_bytes: code.len(),
        })
    }

    pub fn host_funcs_set(
        module: &Module,
        store: &mut Store<HostState>,
    ) -> Result<InstancePre, Error> {
        let host_consume_buffer = Func::wrap(
            store.as_context_mut(),
            |caller: Caller<'_, HostState>,
             buffer_id: BufferId,
             destination_ptr: u32|
             -> Result<(), Trap> {
                consume_buffer(caller, buffer_id, destination_ptr).map_err(|e| e.into())
            },
        );

        let host_invoke_method = Func::wrap(
            store.as_context_mut(),
            |caller: Caller<'_, HostState>,
             receiver_ptr: u32,
             receiver_len: u32,
             ident_ptr: u32,
             ident_len: u32,
             args_ptr: u32,
             args_len: u32|
             -> Result<u64, Trap> {
                invoke_method(
                    caller,
                    receiver_ptr,
                    receiver_len,
                    ident_ptr,
                    ident_len,
                    args_ptr,
                    args_len,
                )
                .map_err(|e| e.into())
            },
        );

        let host_invoke = Func::wrap(
            store.as_context_mut(),
            |caller: Caller<'_, HostState>,
             invocation_ptr: u32,
             invocation_len: u32|
             -> Result<u64, Trap> {
                invoke(caller, invocation_ptr, invocation_len).map_err(|e| e.into())
            },
        );

        let host_create_node = Func::wrap(
            store.as_context_mut(),
            |caller: Caller<'_, HostState>, node_ptr: u32, node_len: u32| -> Result<u64, Trap> {
                create_node(caller, node_ptr, node_len).map_err(|e| e.into())
            },
        );

        let host_get_visible_nodes = Func::wrap(
            store.as_context_mut(),
            |caller: Caller<'_, HostState>| -> Result<u64, Trap> {
                get_visible_nodes(caller).map_err(|e| e.into())
            },
        );

        let host_drop_node = Func::wrap(
            store.as_context_mut(),
            |caller: Caller<'_, HostState>,
             node_id_ptr: u32,
             node_id_len: u32|
             -> Result<(), Trap> {
                drop_node(caller, node_id_ptr, node_id_len).map_err(|e| e.into())
            },
        );

        let host_lock_substate = Func::wrap(
            store.as_context_mut(),
            |caller: Caller<'_, HostState>,
             node_id_ptr: u32,
             node_id_len: u32,
             offset_ptr: u32,
             offset_len: u32,
             mutable: u32|
             -> Result<u32, Trap> {
                lock_substate(
                    caller,
                    node_id_ptr,
                    node_id_len,
                    offset_ptr,
                    offset_len,
                    mutable,
                )
                .map_err(|e| e.into())
            },
        );

        let host_read_substate = Func::wrap(
            store.as_context_mut(),
            |caller: Caller<'_, HostState>, handle: u32| -> Result<u64, Trap> {
                read_substate(caller, handle).map_err(|e| e.into())
            },
        );

        let host_write_substate = Func::wrap(
            store.as_context_mut(),
            |caller: Caller<'_, HostState>,
             handle: u32,
             data_ptr: u32,
             data_len: u32|
             -> Result<(), Trap> {
                write_substate(caller, handle, data_ptr, data_len).map_err(|e| e.into())
            },
        );

        let host_unlock_substate = Func::wrap(
            store.as_context_mut(),
            |caller: Caller<'_, HostState>, handle: u32| -> Result<(), Trap> {
                unlock_substate(caller, handle).map_err(|e| e.into())
            },
        );

        let host_get_actor = Func::wrap(
            store.as_context_mut(),
            |caller: Caller<'_, HostState>| -> Result<u64, Trap> {
                get_actor(caller).map_err(|e| e.into())
            },
        );

        let host_consume_cost_units = Func::wrap(
            store.as_context_mut(),
            |caller: Caller<'_, HostState>, cost_unit: u32| -> Result<(), Trap> {
                consume_cost_units(caller, cost_unit).map_err(|e| e.into())
            },
        );

        let mut linker = <Linker<HostState>>::new();
        linker_define!(linker, CONSUME_BUFFER_FUNCTION_NAME, host_consume_buffer);
        linker_define!(linker, INVOKE_METHOD_FUNCTION_NAME, host_invoke_method);
        linker_define!(linker, INVOKE_FUNCTION_NAME, host_invoke);
        linker_define!(linker, CREATE_NODE_FUNCTION_NAME, host_create_node);
        linker_define!(
            linker,
            GET_VISIBLE_NODES_FUNCTION_NAME,
            host_get_visible_nodes
        );
        linker_define!(linker, DROP_NODE_FUNCTION_NAME, host_drop_node);
        linker_define!(linker, LOCK_SUBSTATE_FUNCTION_NAME, host_lock_substate);
        linker_define!(linker, READ_SUBSTATE_FUNCTION_NAME, host_read_substate);
        linker_define!(linker, WRITE_SUBSTATE_FUNCTION_NAME, host_write_substate);
        linker_define!(linker, UNLOCK_SUBSTATE_FUNCTION_NAME, host_unlock_substate);
        linker_define!(linker, GET_ACTOR_FUNCTION_NAME, host_get_actor);
        linker_define!(
            linker,
            CONSUME_COST_UNITS_FUNCTION_NAME,
            host_consume_cost_units
        );

        linker.instantiate(store.as_context_mut(), &module)
    }

    fn instantiate(&self) -> WasmiInstance {
        let instance = self.instance.clone();
        let mut store = self.store.clone();
        let memory = match instance.get_export(store.as_context_mut(), EXPORT_MEMORY) {
            Some(Extern::Memory(memory)) => memory,
            _ => panic!("Failed to find memory export"),
        };

        WasmiInstance {
            instance,
            store,
            memory,
        }
    }
}

fn read_memory(
    store: impl AsContextMut,
    memory: Memory,
    ptr: u32,
    len: u32,
) -> Result<Vec<u8>, InvokeError<WasmRuntimeError>> {
    let store_ctx = store.as_context();
    let data = memory.data(&store_ctx);
    let ptr = ptr as usize;
    let len = len as usize;

    if ptr > data.len() || ptr + len > data.len() {
        return Err(InvokeError::SelfError(WasmRuntimeError::MemoryAccessError));
    }
    Ok(data[ptr..ptr + len].to_vec())
}

fn write_memory(
    mut store: impl AsContextMut,
    memory: Memory,
    ptr: u32,
    data: &[u8],
) -> Result<(), InvokeError<WasmRuntimeError>> {
    let mut store_ctx = store.as_context_mut();
    let mem_data = memory.data(&mut store_ctx);

    if ptr as usize > mem_data.len() || ptr as usize + data.len() > mem_data.len() {
        return Err(InvokeError::SelfError(WasmRuntimeError::MemoryAccessError));
    }

    memory
        .write(&mut store.as_context_mut(), ptr as usize, data)
        .or_else(|_| Err(InvokeError::SelfError(WasmRuntimeError::MemoryAccessError)))
}

fn read_slice(
    store: impl AsContextMut,
    memory: Memory,
    v: Slice,
) -> Result<Vec<u8>, InvokeError<WasmRuntimeError>> {
    let ptr = v.ptr();
    let len = v.len();

    read_memory(store, memory, ptr, len)
}

impl WasmiInstance {
    fn get_export_func(&mut self, name: &str) -> Result<Func, InvokeError<WasmRuntimeError>> {
        self.instance
            .get_export(self.store.as_context_mut(), name)
            .and_then(Extern::into_func)
            .ok_or_else(|| {
                InvokeError::SelfError(WasmRuntimeError::UnknownWasmFunction(name.to_string()))
            })
    }
}

impl HostError for InvokeError<WasmRuntimeError> {}

impl From<Error> for InvokeError<WasmRuntimeError> {
    fn from(err: Error) -> Self {
        let e_str = format!("{:?}", err);
        match err {
            Error::Trap(trap) => {
                let invoke_err = trap
                    .downcast_ref::<InvokeError<WasmRuntimeError>>()
                    .unwrap_or(&InvokeError::SelfError(
                        WasmRuntimeError::InvalidExportReturn,
                    ));
                invoke_err.clone()
            }
            _ => InvokeError::SelfError(WasmRuntimeError::InterpreterError(e_str)),
        }
    }
}

impl WasmInstance for WasmiInstance {
    fn invoke_export<'r>(
        &mut self,
        func_name: &str,
        args: Vec<Buffer>,
        runtime: &mut Box<dyn WasmRuntime + 'r>,
    ) -> Result<Vec<u8>, InvokeError<WasmRuntimeError>> {
        {
            // set up runtime pointer
            self.store.data_mut().runtime_ptr = runtime as *mut _ as usize;
        }

        let func = self.get_export_func(func_name).unwrap();
        let input: Vec<Value> = args
            .into_iter()
            .map(|buffer| Value::I64(buffer.as_i64()))
            .collect();
        let mut ret = [Value::I64(0)];

        let _result = func
            .call(self.store.as_context_mut(), &input, &mut ret)
            .map_err(|e| {
                let err: InvokeError<WasmRuntimeError> = e.into();
                err
            })?;

        match i64::try_from(ret[0]) {
            Ok(ret) => read_slice(
                self.store.as_context_mut(),
                self.memory,
                Slice::transmute_i64(ret),
            ),
            _ => Err(InvokeError::SelfError(
                WasmRuntimeError::InvalidExportReturn,
            )),
        }
    }
}

#[derive(Debug, Clone)]
pub struct EngineOptions {
    max_cache_size_bytes: usize,
}

pub struct WasmiEngine {
    #[cfg(not(feature = "moka"))]
    modules_cache: RefCell<lru::LruCache<MeteredCodeKey, Arc<WasmiModule>>>,
    #[cfg(feature = "moka")]
    modules_cache: moka::sync::Cache<MeteredCodeKey, Arc<WasmiModule>>,
}

impl Default for WasmiEngine {
    fn default() -> Self {
        Self::new(EngineOptions {
            max_cache_size_bytes: 200 * 1024 * 1024,
        })
    }
}

impl WasmiEngine {
    pub fn new(options: EngineOptions) -> Self {
        #[cfg(not(feature = "moka"))]
        let modules_cache = RefCell::new(lru::LruCache::new(
            NonZeroUsize::new(options.max_cache_size_bytes / (1024 * 1024)).unwrap(),
        ));
        #[cfg(feature = "moka")]
        let modules_cache = moka::sync::Cache::builder()
            .weigher(|_key: &MeteredCodeKey, value: &Arc<WasmiModule>| -> u32 {
                // Approximate the module entry size by the code size
                value.code_size_bytes.try_into().unwrap_or(u32::MAX)
            })
            .max_capacity(options.max_cache_size_bytes as u64)
            .build();
        Self { modules_cache }
    }
}

impl WasmEngine for WasmiEngine {
    type WasmInstance = WasmiInstance;

    fn instantiate(&self, instrumented_code: &InstrumentedCode) -> WasmiInstance {
        let metered_code_key = &instrumented_code.metered_code_key;

        #[cfg(not(feature = "moka"))]
        {
            if let Some(cached_module) = self.modules_cache.borrow_mut().get(metered_code_key) {
                return cached_module.instantiate();
            }
        }
        #[cfg(feature = "moka")]
        if let Some(cached_module) = self.modules_cache.get(metered_code_key) {
            return cached_module.as_ref().instantiate();
        }

        let code = &instrumented_code.code.as_ref()[..];
        let module = WasmiModule::new(code).unwrap();
        let instance = module.instantiate();

        #[cfg(not(feature = "moka"))]
        self.modules_cache
            .borrow_mut()
            .put(*metered_code_key, Arc::new(module));
        #[cfg(feature = "moka")]
        self.modules_cache
            .insert(*metered_code_key, Arc::new(module));

        instance
    }
}<|MERGE_RESOLUTION|>--- conflicted
+++ resolved
@@ -1,11 +1,5 @@
-<<<<<<< HEAD
 use radix_engine_interface::api::types::Buffer;
 use radix_engine_interface::api::types::Slice;
-=======
-use radix_engine_interface::api::wasm::Buffer;
-use radix_engine_interface::api::wasm::BufferId;
-use radix_engine_interface::api::wasm::Slice;
->>>>>>> ea7aac13
 use sbor::rust::sync::Arc;
 use wasmi::core::Value;
 use wasmi::core::{HostError, Trap};
@@ -55,78 +49,9 @@
     runtime_ptr: usize,
 }
 
-<<<<<<< HEAD
-pub struct WasmiEnvModule {}
-
-impl ModuleImportResolver for WasmiEnvModule {
-    fn resolve_func(
-        &self,
-        field_name: &str,
-        signature: &wasmi::Signature,
-    ) -> Result<FuncRef, Error> {
-        match field_name {
-            CONSUME_BUFFER_FUNCTION_NAME => Ok(FuncInstance::alloc_host(
-                signature.clone(),
-                CONSUME_BUFFER_FUNCTION_ID,
-            )),
-            CALL_METHOD_FUNCTION_NAME => Ok(FuncInstance::alloc_host(
-                signature.clone(),
-                CALL_METHOD_FUNCTION_ID,
-            )),
-            CALL_FUNCTION_FUNCTION_NAME => Ok(FuncInstance::alloc_host(
-                signature.clone(),
-                CALL_FUNCTION_FUNCTION_ID,
-            )),
-            CALL_NATIVE_FUNCTION_NAME => Ok(FuncInstance::alloc_host(
-                signature.clone(),
-                CALL_NATIVE_FUNCTION_ID,
-            )),
-            CREATE_NODE_FUNCTION_NAME => Ok(FuncInstance::alloc_host(
-                signature.clone(),
-                CREATE_NODE_FUNCTION_ID,
-            )),
-            GET_VISIBLE_NODES_FUNCTION_NAME => Ok(FuncInstance::alloc_host(
-                signature.clone(),
-                GET_VISIBLE_NODES_FUNCTION_ID,
-            )),
-            DROP_NODE_FUNCTION_NAME => Ok(FuncInstance::alloc_host(
-                signature.clone(),
-                DROP_NODE_FUNCTION_ID,
-            )),
-            LOCK_SUBSTATE_FUNCTION_NAME => Ok(FuncInstance::alloc_host(
-                signature.clone(),
-                LOCK_SUBSTATE_FUNCTION_ID,
-            )),
-            READ_SUBSTATE_FUNCTION_NAME => Ok(FuncInstance::alloc_host(
-                signature.clone(),
-                READ_SUBSTATE_FUNCTION_ID,
-            )),
-            WRITE_SUBSTATE_FUNCTION_NAME => Ok(FuncInstance::alloc_host(
-                signature.clone(),
-                WRITE_SUBSTATE_FUNCTION_ID,
-            )),
-            UNLOCK_SUBSTATE_FUNCTION_NAME => Ok(FuncInstance::alloc_host(
-                signature.clone(),
-                UNLOCK_SUBSTATE_FUNCTION_ID,
-            )),
-            GET_ACTOR_FUNCTION_NAME => Ok(FuncInstance::alloc_host(
-                signature.clone(),
-                GET_ACTOR_FUNCTION_ID,
-            )),
-            CONSUME_COST_UNITS_FUNCTION_NAME => Ok(FuncInstance::alloc_host(
-                signature.clone(),
-                CONSUME_COST_UNITS_FUNCTION_ID,
-            )),
-            _ => Err(Error::Instantiation(format!(
-                "Function {} not found",
-                field_name
-            ))),
-        }
-=======
 impl WasmiInstanceEnv {
     pub fn new() -> Self {
         Self { runtime_ptr: 0 }
->>>>>>> ea7aac13
     }
 }
 
@@ -161,7 +86,7 @@
     }
 }
 
-fn invoke_method(
+fn call_method(
     mut caller: Caller<'_, HostState>,
     receiver_ptr: u32,
     receiver_len: u32,
@@ -177,17 +102,58 @@
     let args = read_memory(caller.as_context_mut(), memory, args_ptr, args_len)?;
 
     runtime
-        .invoke_method(receiver, ident, args)
+        .call_method(receiver, ident, args)
         .map(|buffer| buffer.0)
 }
 
-fn invoke(
+fn call_function(
     mut caller: Caller<'_, HostState>,
+    package_address_ptr: u32,
+    package_address_len: u32,
+    blueprint_ident_ptr: u32,
+    blueprint_ident_len: u32,
+    ident_ptr: u32,
+    ident_len: u32,
+    args_ptr: u32,
+    args_len: u32,
+) -> Result<u64, InvokeError<WasmRuntimeError>> {
+    let (memory, runtime) = grab_runtime!(caller);
+
+    let package_address = read_memory(
+        caller.as_context_mut(),
+        memory,
+        package_address_ptr,
+        package_address_len,
+    )?;
+    let blueprint_ident = read_memory(
+        caller.as_context_mut(),
+        memory,
+        blueprint_ident_ptr,
+        blueprint_ident_len,
+    )?;
+    let ident = read_memory(caller.as_context_mut(), memory, ident_ptr, ident_len)?;
+    let args = read_memory(caller.as_context_mut(), memory, args_ptr, args_len)?;
+
+    runtime
+        .call_function(package_address, blueprint_ident, ident, args)
+        .map(|buffer| buffer.0)
+}
+
+fn call_native(
+    mut caller: Caller<'_, HostState>,
+    fn_identifier_ptr: u32,
+    fn_identifier_len: u32,
     invocation_ptr: u32,
     invocation_len: u32,
 ) -> Result<u64, InvokeError<WasmRuntimeError>> {
     let (memory, runtime) = grab_runtime!(caller);
 
+    let fn_identifier = read_memory(
+        caller.as_context_mut(),
+        memory,
+        fn_identifier_ptr,
+        fn_identifier_len,
+    )?;
     let invocation = read_memory(
         caller.as_context_mut(),
         memory,
@@ -195,7 +161,9 @@
         invocation_len,
     )?;
 
-    runtime.invoke(invocation).map(|buffer| buffer.0)
+    runtime
+        .call_native(fn_identifier, invocation)
+        .map(|buffer| buffer.0)
 }
 
 fn create_node(
@@ -228,69 +196,6 @@
     runtime.drop_node(node_id)
 }
 
-<<<<<<< HEAD
-impl<'a, 'b, 'r> Externals for WasmiExternals<'a, 'b, 'r> {
-    fn invoke_index(
-        &mut self,
-        index: usize,
-        args: RuntimeArgs,
-    ) -> Result<Option<RuntimeValue>, Trap> {
-        match index {
-            CONSUME_BUFFER_FUNCTION_ID => {
-                let buffer_id = args.nth_checked::<u32>(0)?;
-                let destination = args.nth_checked::<u32>(1)?;
-
-                let slice = self.runtime.consume_buffer(buffer_id)?;
-                self.write_memory(destination, &slice)?;
-
-                Ok(None)
-            }
-            CALL_METHOD_FUNCTION_ID => {
-                let receiver_ptr = args.nth_checked::<u32>(0)?;
-                let receiver_len = args.nth_checked::<u32>(1)?;
-                let ident_ptr = args.nth_checked::<u32>(2)?;
-                let ident_len = args.nth_checked::<u32>(3)?;
-                let args_ptr = args.nth_checked::<u32>(4)?;
-                let args_len = args.nth_checked::<u32>(5)?;
-
-                let buffer = self.runtime.call_method(
-                    self.read_memory(receiver_ptr, receiver_len)?,
-                    self.read_memory(ident_ptr, ident_len)?,
-                    self.read_memory(args_ptr, args_len)?,
-                )?;
-
-                Ok(Some(RuntimeValue::I64(buffer.as_i64())))
-            }
-            CALL_FUNCTION_FUNCTION_ID => {
-                let package_address_ptr = args.nth_checked::<u32>(0)?;
-                let package_address_len = args.nth_checked::<u32>(1)?;
-                let blueprint_ident_ptr = args.nth_checked::<u32>(2)?;
-                let blueprint_ident_len = args.nth_checked::<u32>(3)?;
-                let ident_ptr = args.nth_checked::<u32>(4)?;
-                let ident_len = args.nth_checked::<u32>(5)?;
-                let args_ptr = args.nth_checked::<u32>(6)?;
-                let args_len = args.nth_checked::<u32>(7)?;
-
-                let buffer = self.runtime.call_function(
-                    self.read_memory(package_address_ptr, package_address_len)?,
-                    self.read_memory(blueprint_ident_ptr, blueprint_ident_len)?,
-                    self.read_memory(ident_ptr, ident_len)?,
-                    self.read_memory(args_ptr, args_len)?,
-                )?;
-
-                Ok(Some(RuntimeValue::I64(buffer.as_i64())))
-            }
-            CALL_NATIVE_FUNCTION_ID => {
-                let native_fn_identifier_ptr = args.nth_checked::<u32>(0)?;
-                let native_fn_identifier_len = args.nth_checked::<u32>(1)?;
-                let invocation_ptr = args.nth_checked::<u32>(2)?;
-                let invocation_len = args.nth_checked::<u32>(3)?;
-
-                let buffer = self.runtime.call_native(
-                    self.read_memory(native_fn_identifier_ptr, native_fn_identifier_len)?,
-                    self.read_memory(invocation_ptr, invocation_len)?,
-                )?;
-=======
 fn lock_substate(
     mut caller: Caller<'_, HostState>,
     node_id_ptr: u32,
@@ -303,7 +208,6 @@
 
     let node_id = read_memory(caller.as_context_mut(), memory, node_id_ptr, node_id_len)?;
     let offset = read_memory(caller.as_context_mut(), memory, offset_ptr, offset_len)?;
->>>>>>> ea7aac13
 
     runtime.lock_substate(node_id, offset, mutable != 0)
 }
@@ -394,7 +298,7 @@
             },
         );
 
-        let host_invoke_method = Func::wrap(
+        let host_call_method = Func::wrap(
             store.as_context_mut(),
             |caller: Caller<'_, HostState>,
              receiver_ptr: u32,
@@ -404,7 +308,7 @@
              args_ptr: u32,
              args_len: u32|
              -> Result<u64, Trap> {
-                invoke_method(
+                call_method(
                     caller,
                     receiver_ptr,
                     receiver_len,
@@ -417,13 +321,49 @@
             },
         );
 
-        let host_invoke = Func::wrap(
+        let host_call_function = Func::wrap(
             store.as_context_mut(),
             |caller: Caller<'_, HostState>,
+             package_address_ptr: u32,
+             package_address_len: u32,
+             blueprint_ident_ptr: u32,
+             blueprint_ident_len: u32,
+             ident_ptr: u32,
+             ident_len: u32,
+             args_ptr: u32,
+             args_len: u32|
+             -> Result<u64, Trap> {
+                call_function(
+                    caller,
+                    package_address_ptr,
+                    package_address_len,
+                    blueprint_ident_ptr,
+                    blueprint_ident_len,
+                    ident_ptr,
+                    ident_len,
+                    args_ptr,
+                    args_len,
+                )
+                .map_err(|e| e.into())
+            },
+        );
+
+        let host_call_native = Func::wrap(
+            store.as_context_mut(),
+            |caller: Caller<'_, HostState>,
+             fn_identifier_ptr: u32,
+             fn_identifier_len: u32,
              invocation_ptr: u32,
              invocation_len: u32|
              -> Result<u64, Trap> {
-                invoke(caller, invocation_ptr, invocation_len).map_err(|e| e.into())
+                call_native(
+                    caller,
+                    fn_identifier_ptr,
+                    fn_identifier_len,
+                    invocation_ptr,
+                    invocation_len,
+                )
+                .map_err(|e| e.into())
             },
         );
 
@@ -513,8 +453,9 @@
 
         let mut linker = <Linker<HostState>>::new();
         linker_define!(linker, CONSUME_BUFFER_FUNCTION_NAME, host_consume_buffer);
-        linker_define!(linker, INVOKE_METHOD_FUNCTION_NAME, host_invoke_method);
-        linker_define!(linker, INVOKE_FUNCTION_NAME, host_invoke);
+        linker_define!(linker, CALL_METHOD_FUNCTION_NAME, host_call_method);
+        linker_define!(linker, CALL_FUNCTION_FUNCTION_NAME, host_call_function);
+        linker_define!(linker, CALL_NATIVE_FUNCTION_NAME, host_call_native);
         linker_define!(linker, CREATE_NODE_FUNCTION_NAME, host_create_node);
         linker_define!(
             linker,
