--- conflicted
+++ resolved
@@ -2796,21 +2796,7 @@
         self.api.kernel_pin_node(node_id)
     }
 
-<<<<<<< HEAD
-    fn kernel_drop_node(&mut self, node_id: &NodeId) -> Result<NodeSubstates, RuntimeError> {
-=======
-    fn kernel_mark_substate_as_transient(
-        &mut self,
-        node_id: NodeId,
-        partition_num: PartitionNumber,
-        key: SubstateKey,
-    ) -> Result<(), RuntimeError> {
-        self.api
-            .kernel_mark_substate_as_transient(node_id, partition_num, key)
-    }
-
     fn kernel_drop_node(&mut self, node_id: &NodeId) -> Result<DroppedNode, RuntimeError> {
->>>>>>> a7c76ef8
         self.api.kernel_drop_node(node_id)
     }
 
