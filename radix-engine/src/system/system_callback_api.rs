--- conflicted
+++ resolved
@@ -25,14 +25,5 @@
         package_export: PackageExport,
         input: &IndexedScryptoValue,
         api: &mut Y,
-<<<<<<< HEAD
-    ) -> Result<IndexedOwnedScryptoValue, RuntimeError>
-    where
-        Y: SystemApi<RuntimeError>
-            + KernelInternalApi<System<Self>>
-            + KernelNodeApi
-            + KernelSubstateApi<SystemLockData>;
-=======
-    ) -> Result<IndexedScryptoValue, RuntimeError>;
->>>>>>> 9141df7f
+    ) -> Result<IndexedOwnedScryptoValue, RuntimeError>;
 }