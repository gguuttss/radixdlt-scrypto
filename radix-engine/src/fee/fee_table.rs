--- conflicted
+++ resolved
@@ -116,17 +116,12 @@
                 EpochManagerFn::GetCurrentEpoch => self.fixed_low,
                 EpochManagerFn::NextRound => self.fixed_low,
                 EpochManagerFn::SetEpoch => self.fixed_low,
-<<<<<<< HEAD
                 EpochManagerFn::UpdateValidator => self.fixed_low,
                 EpochManagerFn::CreateValidator => self.fixed_low,
             },
             NativeFn::Validator(validator_fn) => match validator_fn {
                 ValidatorFn::Register => self.fixed_low,
                 ValidatorFn::Unregister => self.fixed_low,
-=======
-                EpochManagerFn::RegisterValidator => self.fixed_low,
-                EpochManagerFn::UnregisterValidator => self.fixed_low,
->>>>>>> 6bde53c2
             },
             NativeFn::Clock(clock_method) => match clock_method {
                 ClockFn::Create => self.fixed_low,
