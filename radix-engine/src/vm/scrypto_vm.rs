--- conflicted
+++ resolved
@@ -49,15 +49,7 @@
         args: &IndexedScryptoValue,
         api: &mut Y,
         _vm_api: &V,
-<<<<<<< HEAD
-    ) -> Result<IndexedOwnedScryptoValue, RuntimeError>
-    where
-        Y: SystemApi<RuntimeError>,
-        V: VmApi,
-    {
-=======
-    ) -> Result<IndexedScryptoValue, RuntimeError> {
->>>>>>> 9141df7f
+    ) -> Result<IndexedOwnedScryptoValue, RuntimeError> {
         let rtn = {
             let mut runtime: Box<dyn WasmRuntime> = Box::new(ScryptoRuntime::new(
                 api,
