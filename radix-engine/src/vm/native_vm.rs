use crate::blueprints::access_controller::v1::*;
use crate::blueprints::access_controller::v2::*;
use crate::blueprints::account::{AccountBlueprintBottlenoseExtension, AccountNativePackage};
use crate::blueprints::consensus_manager::{
    ConsensusManagerNativePackage, ConsensusManagerSecondsPrecisionNativeCode,
};
use crate::blueprints::identity::IdentityNativePackage;
use crate::blueprints::locker::LockerNativePackage;
use crate::blueprints::package::PackageNativePackage;
use crate::blueprints::pool::v1::package::*;
use crate::blueprints::resource::ResourceNativePackage;
use crate::blueprints::test_utils::TestUtilsNativePackage;
use crate::blueprints::transaction_processor::{
    TransactionProcessorNativePackage, TransactionProcessorV1MinorVersion,
};
use crate::blueprints::transaction_tracker::TransactionTrackerNativePackage;
use crate::errors::{NativeRuntimeError, RuntimeError, VmError};
use crate::internal_prelude::*;
use crate::kernel::kernel_api::{KernelNodeApi, KernelSubstateApi};
use crate::object_modules::metadata::MetadataNativePackage;
use crate::object_modules::role_assignment::*;
use crate::object_modules::royalty::RoyaltyNativePackage;
use crate::system::system_callback::SystemLockData;
use crate::vm::{VmApi, VmInvoke};
use radix_engine_interface::api::SystemApi;
use radix_engine_interface::blueprints::package::*;
use radix_engine_profiling_derive::trace_resources;

#[derive(Clone)]
pub struct NativeVm<E: NativeVmExtension> {
    extension: E,
}

impl<E: NativeVmExtension> NativeVm<E> {
    pub fn new_with_extension(extension: E) -> Self {
        Self { extension }
    }

    pub fn create_instance(
        &self,
        package_address: &PackageAddress,
        code: &[u8],
    ) -> Result<NativeVmInstance<E::Instance>, RuntimeError> {
        if let Some(custom_invoke) = self.extension.try_create_instance(code) {
            return Ok(NativeVmInstance::Extension(custom_invoke));
        }

        let code: [u8; 8] = match code.try_into() {
            Ok(code) => code,
            // It should be impossible for us to get to this point here. The code argument is
            // provided by the Vm after it reads the `PackageCodeOriginalCodeEntrySubstate`. Thus,
            // if the code-id at this point is invalid for the native-vm, then this means that the
            // database has been corrupted. We could safely panic here, however, we're choosing to
            // keep the `Err` here for safety.
            Err(..) => {
                return Err(RuntimeError::VmError(VmError::Native(
                    NativeRuntimeError::InvalidCodeId,
                )));
            }
        };
        let native_package_code_id = u64::from_be_bytes(code);
        let instance = NativeVmInstance::Native {
            package_address: *package_address,
            native_package_code_id,
        };

        Ok(instance)
    }
}

pub enum NativeVmInstance<I: VmInvoke> {
    Native {
        // Used by profiling
        #[allow(dead_code)]
        package_address: PackageAddress,
        native_package_code_id: u64,
    },
    Extension(I),
}

impl<I: VmInvoke> NativeVmInstance<I> {
    // Used by profiling
    #[allow(dead_code)]
    pub fn package_address(&self) -> PackageAddress {
        match self {
            NativeVmInstance::Native {
                package_address, ..
            } => package_address.clone(),
            _ => panic!("Profiling with NativeVmExtension is not supported."),
        }
    }
}

impl<I: VmInvoke> VmInvoke for NativeVmInstance<I> {
    #[trace_resources(log=self.package_address().is_native_package(), log=self.package_address().to_hex(), log=export_name)]
    fn invoke<
        Y: SystemApi<RuntimeError> + KernelNodeApi + KernelSubstateApi<SystemLockData>,
        V: VmApi,
    >(
        &mut self,
        export_name: &str,
        input: &IndexedScryptoValue,
        api: &mut Y,
        vm_api: &V,
<<<<<<< HEAD
    ) -> Result<IndexedOwnedScryptoValue, RuntimeError>
    where
        Y: SystemApi<RuntimeError> + KernelNodeApi + KernelSubstateApi<SystemLockData>,
        V: VmApi,
    {
=======
    ) -> Result<IndexedScryptoValue, RuntimeError> {
>>>>>>> 9141df7f
        #[allow(unused_mut)]
        let mut func = || match self {
            NativeVmInstance::Extension(e) => e.invoke(export_name, input, api, vm_api),
            NativeVmInstance::Native {
                native_package_code_id,
                package_address,
            } => {
                api.consume_cost_units(ClientCostingEntry::RunNativeCode {
                    package_address: package_address,
                    export_name: export_name,
                    input_size: input.payload_len(),
                })?;

                let code_id = NativeCodeId::from_repr(*native_package_code_id).ok_or(
                    RuntimeError::VmError(VmError::Native(NativeRuntimeError::InvalidCodeId)),
                )?;

                match code_id {
                    NativeCodeId::PackageCode1 => PackageNativePackage::invoke_export(
                        export_name,
                        input,
                        PackageV1MinorVersion::Zero,
                        api,
                        vm_api,
                    ),
                    NativeCodeId::PackageCode2 => PackageNativePackage::invoke_export(
                        export_name,
                        input,
                        PackageV1MinorVersion::One,
                        api,
                        vm_api,
                    ),
                    NativeCodeId::ResourceCode1 => {
                        ResourceNativePackage::invoke_export(export_name, input, api)
                    }
                    NativeCodeId::ConsensusManagerCode1 => {
                        ConsensusManagerNativePackage::invoke_export(export_name, input, api)
                    }
                    NativeCodeId::ConsensusManagerCode2 => {
                        ConsensusManagerSecondsPrecisionNativeCode::invoke_export(
                            export_name,
                            input,
                            api,
                        )
                    }
                    NativeCodeId::IdentityCode1 => {
                        IdentityNativePackage::invoke_export(export_name, input, api)
                    }
                    NativeCodeId::AccountCode1 => {
                        AccountNativePackage::invoke_export(export_name, input, api)
                    }
                    NativeCodeId::AccountCode2 => {
                        AccountBlueprintBottlenoseExtension::invoke_export(export_name, input, api)
                    }
                    NativeCodeId::AccessControllerCode1 => {
                        AccessControllerV1NativePackage::invoke_export(export_name, input, api)
                    }
                    NativeCodeId::AccessControllerCode2 => {
                        AccessControllerV2NativePackage::invoke_export(export_name, input, api)
                    }
                    NativeCodeId::TransactionProcessorCode1 => {
                        TransactionProcessorNativePackage::invoke_export(
                            export_name,
                            input,
                            TransactionProcessorV1MinorVersion::Zero,
                            api,
                        )
                    }
                    NativeCodeId::TransactionProcessorCode2 => {
                        TransactionProcessorNativePackage::invoke_export(
                            export_name,
                            input,
                            TransactionProcessorV1MinorVersion::One,
                            api,
                        )
                    }
                    NativeCodeId::MetadataCode1 => {
                        MetadataNativePackage::invoke_export(export_name, input, api)
                    }
                    NativeCodeId::RoyaltyCode1 => {
                        RoyaltyNativePackage::invoke_export(export_name, input, api)
                    }
                    NativeCodeId::RoleAssignmentCode1 => {
                        RoleAssignmentNativePackage::invoke_export(export_name, input, api)
                    }
                    NativeCodeId::RoleAssignmentCode2 => {
                        RoleAssignmentBottlenoseExtension::invoke_export(export_name, input, api)
                    }
                    NativeCodeId::PoolCode1 => PoolNativePackage::invoke_export(
                        export_name,
                        input,
                        PoolV1MinorVersion::Zero,
                        api,
                    ),
                    NativeCodeId::PoolCode2 => PoolNativePackage::invoke_export(
                        export_name,
                        input,
                        PoolV1MinorVersion::One,
                        api,
                    ),
                    NativeCodeId::TransactionTrackerCode1 => {
                        TransactionTrackerNativePackage::invoke_export(export_name, input, api)
                    }
                    NativeCodeId::TestUtilsCode1 => {
                        TestUtilsNativePackage::invoke_export(export_name, input, api)
                    }
                    NativeCodeId::LockerCode1 => {
                        LockerNativePackage::invoke_export(export_name, input, api)
                    }
                }
            }
        };

        // Note: we can't unwind if we're compiling for no-std. See:
        // https://github.com/rust-lang/rfcs/issues/2810
        {
            #[cfg(feature = "std")]
            {
                match std::panic::catch_unwind(std::panic::AssertUnwindSafe(func)) {
                    Ok(rtn) => rtn,
                    Err(cause) => {
                        let message = if let Some(s) = cause.downcast_ref::<&'static str>() {
                            (*s).to_string()
                        } else if let Some(s) = cause.downcast_ref::<String>() {
                            s.clone()
                        } else {
                            "Unknown panic!".to_string()
                        };
                        Err(RuntimeError::VmError(VmError::Native(
                            NativeRuntimeError::Trap {
                                export_name: export_name.to_owned(),
                                input: input.as_value().into_owned(),
                                error: message,
                            },
                        )))
                    }
                }
            }

            #[cfg(not(feature = "std"))]
            func()
        }
    }
}

pub trait NativeVmExtension: Clone {
    type Instance: VmInvoke + Clone;

    fn try_create_instance(&self, code: &[u8]) -> Option<Self::Instance>;
}

#[derive(Clone)]
pub struct NoExtension;
impl NativeVmExtension for NoExtension {
    type Instance = NullVmInvoke;
    fn try_create_instance(&self, _code: &[u8]) -> Option<Self::Instance> {
        None
    }
}

pub type DefaultNativeVm = NativeVm<NoExtension>;

impl DefaultNativeVm {
    pub fn new() -> Self {
        NativeVm::new_with_extension(NoExtension)
    }
}

#[derive(Clone)]
pub struct NullVmInvoke;

impl VmInvoke for NullVmInvoke {
    fn invoke<
        Y: SystemApi<RuntimeError> + KernelNodeApi + KernelSubstateApi<SystemLockData>,
        V: VmApi,
    >(
        &mut self,
        _export_name: &str,
        _input: &IndexedScryptoValue,
        _api: &mut Y,
        _vm_api: &V,
<<<<<<< HEAD
    ) -> Result<IndexedOwnedScryptoValue, RuntimeError>
    where
        Y: SystemApi<RuntimeError> + KernelNodeApi + KernelSubstateApi<SystemLockData>,
        V: VmApi,
    {
=======
    ) -> Result<IndexedScryptoValue, RuntimeError> {
>>>>>>> 9141df7f
        panic!("Invocation was called on null VmInvoke");
    }
}

#[derive(Clone)]
pub struct OverridePackageCode<C: VmInvoke + Clone> {
    custom_package_code_id: u64,
    custom_invoke: C,
}

impl<C: VmInvoke + Clone> OverridePackageCode<C> {
    pub fn new(custom_package_code_id: u64, custom_invoke: C) -> Self {
        Self {
            custom_package_code_id,
            custom_invoke,
        }
    }
}

impl<C: VmInvoke + Clone> NativeVmExtension for OverridePackageCode<C> {
    type Instance = C;

    fn try_create_instance(&self, code: &[u8]) -> Option<C> {
        let code_id = {
            let code: [u8; 8] = match code.try_into() {
                Ok(code) => code,
                Err(..) => return None,
            };
            u64::from_be_bytes(code)
        };

        if self.custom_package_code_id == code_id {
            Some(self.custom_invoke.clone())
        } else {
            None
        }
    }
}<|MERGE_RESOLUTION|>--- conflicted
+++ resolved
@@ -102,15 +102,7 @@
         input: &IndexedScryptoValue,
         api: &mut Y,
         vm_api: &V,
-<<<<<<< HEAD
-    ) -> Result<IndexedOwnedScryptoValue, RuntimeError>
-    where
-        Y: SystemApi<RuntimeError> + KernelNodeApi + KernelSubstateApi<SystemLockData>,
-        V: VmApi,
-    {
-=======
-    ) -> Result<IndexedScryptoValue, RuntimeError> {
->>>>>>> 9141df7f
+    ) -> Result<IndexedOwnedScryptoValue, RuntimeError> {
         #[allow(unused_mut)]
         let mut func = || match self {
             NativeVmInstance::Extension(e) => e.invoke(export_name, input, api, vm_api),
@@ -292,15 +284,7 @@
         _input: &IndexedScryptoValue,
         _api: &mut Y,
         _vm_api: &V,
-<<<<<<< HEAD
-    ) -> Result<IndexedOwnedScryptoValue, RuntimeError>
-    where
-        Y: SystemApi<RuntimeError> + KernelNodeApi + KernelSubstateApi<SystemLockData>,
-        V: VmApi,
-    {
-=======
-    ) -> Result<IndexedScryptoValue, RuntimeError> {
->>>>>>> 9141df7f
+    ) -> Result<IndexedOwnedScryptoValue, RuntimeError> {
         panic!("Invocation was called on null VmInvoke");
     }
 }
