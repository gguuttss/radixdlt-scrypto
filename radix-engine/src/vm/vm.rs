--- conflicted
+++ resolved
@@ -98,17 +98,7 @@
         })
     }
 
-<<<<<<< HEAD
-    fn invoke<Y>(
-        address: &PackageAddress,
-        export: PackageExport,
-        input: &IndexedScryptoValue,
-        api: &mut Y,
-    ) -> Result<IndexedOwnedScryptoValue, RuntimeError>
-    where
-=======
     fn invoke<
->>>>>>> 9141df7f
         Y: SystemApi<RuntimeError>
             + KernelInternalApi<System<Self>>
             + KernelNodeApi
@@ -118,7 +108,7 @@
         export: PackageExport,
         input: &IndexedScryptoValue,
         api: &mut Y,
-    ) -> Result<IndexedScryptoValue, RuntimeError> {
+    ) -> Result<IndexedOwnedScryptoValue, RuntimeError> {
         let vm_type = {
             let handle = api.kernel_open_substate_with_default(
                 address.as_node_id(),
@@ -242,14 +232,7 @@
         input: &IndexedScryptoValue,
         api: &mut Y,
         vm_api: &V,
-<<<<<<< HEAD
-    ) -> Result<IndexedOwnedScryptoValue, RuntimeError>
-    where
-        Y: SystemApi<RuntimeError> + KernelNodeApi + KernelSubstateApi<SystemLockData>,
-        V: VmApi;
-=======
-    ) -> Result<IndexedScryptoValue, RuntimeError>;
->>>>>>> 9141df7f
+    ) -> Result<IndexedOwnedScryptoValue, RuntimeError>;
 }
 
 pub struct VmPackageValidation;
