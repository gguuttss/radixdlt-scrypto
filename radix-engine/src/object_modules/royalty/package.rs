--- conflicted
+++ resolved
@@ -168,14 +168,7 @@
         export_name: &str,
         input: &IndexedScryptoValue,
         api: &mut Y,
-<<<<<<< HEAD
-    ) -> Result<IndexedOwnedScryptoValue, RuntimeError>
-    where
-        Y: SystemApi<RuntimeError>,
-    {
-=======
-    ) -> Result<IndexedScryptoValue, RuntimeError> {
->>>>>>> 9141df7f
+    ) -> Result<IndexedOwnedScryptoValue, RuntimeError> {
         match export_name {
             COMPONENT_ROYALTY_CREATE_IDENT => {
                 let input: ComponentRoyaltyCreateInput = input.into_typed().map_err(|e| {
@@ -393,19 +386,11 @@
         Ok(())
     }
 
-<<<<<<< HEAD
-    pub(crate) fn lock_royalty<Y>(method: String, api: &mut Y) -> Result<(), RuntimeError>
-    where
-        Y: SystemApi<RuntimeError>,
-    {
-        let handle = api.actor_open_key_value_entry_typed(
-=======
     pub(crate) fn lock_royalty<Y: SystemApi<RuntimeError>>(
         method: String,
         api: &mut Y,
     ) -> Result<(), RuntimeError> {
-        let handle = api.actor_open_key_value_entry(
->>>>>>> 9141df7f
+        let handle = api.actor_open_key_value_entry_typed(
             ACTOR_STATE_SELF,
             ComponentRoyaltyCollection::MethodAmountKeyValue.collection_index(),
             &method,
