--- conflicted
+++ resolved
@@ -97,12 +97,8 @@
 impl ExecutableInvocation for MethodInvocation {
     type Exec = ScryptoExecutor;
 
-<<<<<<< HEAD
+    #[trace_resources(log={format!("{:?}",self.identifier.1)}, log={&self.identifier.2}, log=self.payload_size())]
     fn resolve<D: KernelSubstateApi + KernelInternalApi>(
-=======
-    #[trace_resources(log={format!("{:?}",self.identifier.1)}, log={&self.identifier.2}, log=self.payload_size())]
-    fn resolve<D: KernelSubstateApi>(
->>>>>>> 469be3b3
         self,
         api: &mut D,
     ) -> Result<Box<ResolvedInvocation<Self::Exec>>, RuntimeError> {
