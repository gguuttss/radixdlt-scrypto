--- conflicted
+++ resolved
@@ -763,14 +763,17 @@
     }
 }
 
-<<<<<<< HEAD
-impl<'g, 's, W> KernelApi<W, RuntimeError> for Kernel<'g, 's, W> where W: WasmEngine {}
-
-impl<'g, 's, W> KernelModuleApi<RuntimeError> for Kernel<'g, 's, W> where W: WasmEngine {}
-
-impl<'g, 's, W> TypeInfoContext for Kernel<'g, 's, W>
+impl<'g, M, S> KernelApi<M> for Kernel<'g, M, S>
 where
-    W: WasmEngine,
+    M: KernelCallbackObject,
+    S: SubstateStore,
+{
+}
+
+impl<'g, M, S> TypeInfoContext for Kernel<'g, M, S>
+where
+    M: KernelCallbackObject,
+    S: SubstateStore,
 {
     // Note that we do not check node visibility here; call frame is responsible for that.
 
@@ -779,13 +782,10 @@
             .heap
             .get_substate(
                 node_id,
-                SysModuleId::TypeInfo,
+                SysModuleId::TypeInfo.into(),
                 &TypeInfoOffset::TypeInfo.into(),
             )
-            .or_else(||  {
-                
-
-            })
+            .or_else(|| todo!())
             .map(|x| x.as_typed().unwrap());
 
         substate.map(|substate| match substate {
@@ -794,13 +794,7 @@
                 blueprint_name: blueprint.blueprint_name,
             },
             TypeInfoSubstate::KeyValueStore(_) => TypeInfo::KeyValueStore,
+            TypeInfoSubstate::SortedStore => TypeInfo::SortedStore,
         })
     }
-=======
-impl<'g, M, S> KernelApi<M> for Kernel<'g, M, S>
-where
-    M: KernelCallbackObject,
-    S: SubstateStore,
-{
->>>>>>> f0ed24fe
 }