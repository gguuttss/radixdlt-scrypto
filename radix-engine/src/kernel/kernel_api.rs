--- conflicted
+++ resolved
@@ -128,8 +128,6 @@
         &mut self,
         consumed_memory: usize,
     ) -> Result<(), RuntimeError>;
-<<<<<<< HEAD
-=======
 }
 
 pub trait Invokable<I: Invocation, E> {
@@ -269,7 +267,6 @@
     + Invokable<AccountCreateProofByAmountInvocation, E>
     + Invokable<AccountCreateProofByIdsInvocation, E>
 {
->>>>>>> 1a882557
 }
 
 /// Interface of the Kernel, for Kernel modules.
