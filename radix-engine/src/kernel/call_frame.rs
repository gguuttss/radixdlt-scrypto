use crate::errors::{CallFrameError, KernelError, RuntimeError};
use crate::kernel::kernel_api::{LockFlags, LockInfo};
use crate::kernel::*;
use crate::system::node::{RENodeInit, RENodeModuleInit};
use crate::system::node_properties::SubstateProperties;
use crate::system::node_substates::{SubstateRef, SubstateRefMut};
use crate::types::*;
use radix_engine_interface::api::types::{
    GlobalAddress, LockHandle, NonFungibleStoreOffset, RENodeId, SubstateId, SubstateOffset,
};

#[derive(Debug, Clone, PartialEq, Eq)]
pub struct CallFrameUpdate {
    pub nodes_to_move: Vec<RENodeId>,
    pub node_refs_to_copy: HashSet<RENodeId>,
}

impl CallFrameUpdate {
    pub fn empty() -> Self {
        CallFrameUpdate {
            nodes_to_move: Vec::new(),
            node_refs_to_copy: HashSet::new(),
        }
    }

    pub fn move_node(node_id: RENodeId) -> Self {
        CallFrameUpdate {
            nodes_to_move: vec![node_id],
            node_refs_to_copy: HashSet::new(),
        }
    }

    pub fn copy_ref(node_id: RENodeId) -> Self {
        let mut node_refs_to_copy = HashSet::new();
        node_refs_to_copy.insert(node_id);
        CallFrameUpdate {
            nodes_to_move: vec![],
            node_refs_to_copy,
        }
    }

    pub fn add_ref(&mut self, node_id: RENodeId) {
        self.node_refs_to_copy.insert(node_id);
    }
}

#[derive(Debug, Clone, Copy, PartialEq, Eq)]
pub enum RENodeLocation {
    Heap,
    Store,
}

#[derive(Debug, Clone, Copy, PartialEq, Eq)]
pub enum RENodeVisibilityOrigin {
    Normal,
    DirectAccess,
}

/// A lock on a substate controlled by a call frame
#[derive(Debug, Clone, PartialEq, Eq)]
pub struct SubstateLock {
    pub substate_pointer: (RENodeLocation, RENodeId, NodeModuleId, SubstateOffset),
    pub global_references: HashSet<GlobalAddress>,
    pub substate_owned_nodes: HashSet<RENodeId>,
    pub flags: LockFlags,
}

#[derive(Debug, Clone, Copy, PartialEq, Eq)]
struct RENodeRefData {
    location: RENodeLocation,
    visibility: RENodeVisibilityOrigin,
}

impl RENodeRefData {
    fn new(location: RENodeLocation, visibility: RENodeVisibilityOrigin) -> Self {
        RENodeRefData {
            location,
            visibility,
        }
    }
}

// TODO: reduce fields visibility

/// A call frame is the basic unit that forms a transaction call stack, which keeps track of the
/// owned objects by this function.
pub struct CallFrame {
    /// The frame id
    pub depth: usize,

    /// The running application actor of this frame
    pub actor: ResolvedActor,

    /// All ref nodes accessible by this call frame (does not include owned nodes).
    node_refs: HashMap<RENodeId, RENodeRefData>,

    /// Owned nodes which by definition must live on heap
    /// Also keeps track of number of locks on this node
    owned_root_nodes: HashMap<RENodeId, u32>,

    next_lock_handle: LockHandle,
    locks: HashMap<LockHandle, SubstateLock>,

    /// WASM instance consumed memory for this call frame
    pub consumed_wasm_memory: usize,
}

impl CallFrame {
    pub fn acquire_lock<'s>(
        &mut self,
        heap: &mut Heap,
        track: &mut Track<'s>,
        node_id: RENodeId,
        module_id: NodeModuleId,
        offset: SubstateOffset,
        flags: LockFlags,
    ) -> Result<LockHandle, RuntimeError> {
        let location = self.get_node_location(node_id)?;
        if !(matches!(offset, SubstateOffset::KeyValueStore(..))
            || matches!(
                offset,
                SubstateOffset::NonFungibleStore(NonFungibleStoreOffset::Entry(..))
            ))
        {
            let substate_id = SubstateId(node_id, module_id, offset.clone());
            match location {
                RENodeLocation::Store => track
                    .acquire_lock(substate_id, flags)
                    .map_err(KernelError::TrackError),
                RENodeLocation::Heap => {
                    if flags.contains(LockFlags::UNMODIFIED_BASE) {
                        Err(KernelError::TrackError(
                            TrackError::LockUnmodifiedBaseOnNewSubstate(substate_id),
                        ))
                    } else {
                        Ok(())
                    }
                }
            }?;
        }

        let substate_ref = self.get_substate(heap, track, location, node_id, module_id, &offset)?;
        let (global_references, substate_owned_nodes) = substate_ref.references_and_owned_nodes();

        // Expand references
        {
            for global_address in &global_references {
                let node_id = RENodeId::Global(global_address.clone());
                self.node_refs.insert(
                    node_id,
                    RENodeRefData::new(RENodeLocation::Store, RENodeVisibilityOrigin::Normal),
                );
            }
            for child_id in &substate_owned_nodes {
                self.node_refs.insert(
                    *child_id,
                    RENodeRefData::new(location, RENodeVisibilityOrigin::Normal),
                );
            }
        }

        let lock_handle = self.next_lock_handle;
        self.locks.insert(
            lock_handle,
            SubstateLock {
                global_references,
                substate_pointer: (location, node_id, module_id, offset),
                substate_owned_nodes,
                flags,
            },
        );
        self.next_lock_handle = self.next_lock_handle + 1;

        if let Some(counter) = self.owned_root_nodes.get_mut(&node_id) {
            *counter += 1;
        }

        Ok(lock_handle)
    }

    pub fn drop_lock<'s>(
        &mut self,
        heap: &mut Heap,
        track: &mut Track<'s>,
        lock_handle: LockHandle,
    ) -> Result<(), RuntimeError> {
        let substate_lock = self
            .locks
            .remove(&lock_handle)
            .ok_or(KernelError::LockDoesNotExist(lock_handle))?;

        let location = substate_lock.substate_pointer.0;
        let node_id = substate_lock.substate_pointer.1;
        let module_id = substate_lock.substate_pointer.2;
        let offset = substate_lock.substate_pointer.3;

        if substate_lock.flags.contains(LockFlags::MUTABLE) {
            let substate_ref =
                self.get_substate(heap, track, location, node_id, module_id, &offset)?;

            let (new_global_references, mut new_children) =
                substate_ref.references_and_owned_nodes();

            for old_child in &substate_lock.substate_owned_nodes {
                if !new_children.remove(old_child) {
                    if SubstateProperties::is_persisted(&offset) {
                        return Err(RuntimeError::KernelError(KernelError::StoredNodeRemoved(
                            old_child.clone(),
                        )));
                    }
                }
            }

            for global_address in new_global_references {
                let node_id = RENodeId::Global(global_address);
                if !self.node_refs.contains_key(&node_id) {
                    return Err(RuntimeError::KernelError(
                        KernelError::InvalidReferenceWrite(global_address),
                    ));
                }
            }

            for child_id in &new_children {
                SubstateProperties::verify_can_own(&offset, *child_id)?;
                self.take_node_internal(*child_id)?;
            }

            match location {
                RENodeLocation::Heap => {}
                RENodeLocation::Store => {
                    heap.move_nodes_to_store(track, new_children)?;
                }
            }
        }

        // Global references need not be dropped
        // Substate Locks downstream may also continue to live
        for refed_node in substate_lock.substate_owned_nodes {
            self.node_refs.remove(&refed_node);
        }

        if let Some(counter) = self
            .owned_root_nodes
            .get_mut(&substate_lock.substate_pointer.1)
        {
            *counter -= 1;
        }

        let flags = substate_lock.flags;

        if !(matches!(offset, SubstateOffset::KeyValueStore(..))
            || matches!(
                offset,
                SubstateOffset::NonFungibleStore(NonFungibleStoreOffset::Entry(..))
            ))
        {
            match location {
                RENodeLocation::Store => track
                    .release_lock(
                        SubstateId(node_id, module_id, offset.clone()),
                        flags.contains(LockFlags::FORCE_WRITE),
                    )
                    .map_err(KernelError::TrackError),
                RENodeLocation::Heap => Ok(()),
            }?;
        }

        Ok(())
    }

    pub fn get_lock_info(&self, lock_handle: LockHandle) -> Result<LockInfo, RuntimeError> {
        let substate_lock = self
            .locks
            .get(&lock_handle)
            .ok_or(KernelError::LockDoesNotExist(lock_handle))?;

        Ok(LockInfo {
            offset: substate_lock.substate_pointer.3.clone(),
        })
    }

    fn get_lock(&self, lock_handle: LockHandle) -> Result<&SubstateLock, KernelError> {
        self.locks
            .get(&lock_handle)
            .ok_or(KernelError::LockDoesNotExist(lock_handle))
    }

    pub fn new_root() -> Self {
        let mut frame = Self {
            depth: 0,
            actor: ResolvedActor::function(FnIdentifier::Native(NativeFn::Root)),
            node_refs: HashMap::new(),
            owned_root_nodes: HashMap::new(),
            next_lock_handle: 0u32,
            locks: HashMap::new(),
            consumed_wasm_memory: 0,
<<<<<<< HEAD
        }
=======
        };

        // Add well-known global refs to current frame
        frame.add_stored_ref(
            RENodeId::Global(GlobalAddress::Resource(RADIX_TOKEN)),
            RENodeVisibilityOrigin::Normal,
        );
        frame.add_stored_ref(
            RENodeId::Global(GlobalAddress::Resource(SYSTEM_TOKEN)),
            RENodeVisibilityOrigin::Normal,
        );
        frame.add_stored_ref(
            RENodeId::Global(GlobalAddress::Resource(ECDSA_SECP256K1_TOKEN)),
            RENodeVisibilityOrigin::Normal,
        );
        frame.add_stored_ref(
            RENodeId::Global(GlobalAddress::Resource(EDDSA_ED25519_TOKEN)),
            RENodeVisibilityOrigin::Normal,
        );
        frame.add_stored_ref(
            RENodeId::Global(GlobalAddress::Resource(PACKAGE_TOKEN)),
            RENodeVisibilityOrigin::Normal,
        );
        frame.add_stored_ref(
            RENodeId::Global(GlobalAddress::Component(EPOCH_MANAGER)),
            RENodeVisibilityOrigin::Normal,
        );
        frame.add_stored_ref(
            RENodeId::Global(GlobalAddress::Component(CLOCK)),
            RENodeVisibilityOrigin::Normal,
        );
        frame.add_stored_ref(
            RENodeId::Global(GlobalAddress::Package(FAUCET_PACKAGE)),
            RENodeVisibilityOrigin::Normal,
        );

        frame
>>>>>>> 1a882557
    }

    pub fn new_child_from_parent(
        parent: &mut CallFrame,
        actor: ResolvedActor,
        call_frame_update: CallFrameUpdate,
    ) -> Result<Self, RuntimeError> {
        let mut owned_heap_nodes = HashMap::new();
        let mut next_node_refs = HashMap::new();

        for node_id in call_frame_update.nodes_to_move {
            parent.take_node_internal(node_id)?;
            owned_heap_nodes.insert(node_id, 0u32);
        }

        for node_id in call_frame_update.node_refs_to_copy {
            let location = parent.get_node_location(node_id)?;
            let visibility = parent.get_node_visibility(node_id)?;
            next_node_refs.insert(node_id, RENodeRefData::new(location, visibility));
        }

        let frame = Self {
            depth: parent.depth + 1,
            actor,
            node_refs: next_node_refs,
            owned_root_nodes: owned_heap_nodes,
            next_lock_handle: 0u32,
            locks: HashMap::new(),
            consumed_wasm_memory: 0,
        };

        Ok(frame)
    }

    pub fn update_upstream(
        from: &mut CallFrame,
        to: &mut CallFrame,
        update: CallFrameUpdate,
    ) -> Result<(), RuntimeError> {
        for node_id in update.nodes_to_move {
            // move re nodes to upstream call frame.
            from.take_node_internal(node_id)?;
            to.owned_root_nodes.insert(node_id, 0u32);
        }

        for node_id in update.node_refs_to_copy {
            // Make sure not to allow owned nodes to be passed as references upstream
            let ref_data = from
                .node_refs
                .get(&node_id)
                .ok_or(CallFrameError::RENodeNotVisible(node_id))?;

            to.node_refs
                .entry(node_id)
                .and_modify(|e| {
                    if e.visibility == RENodeVisibilityOrigin::DirectAccess {
                        e.visibility = ref_data.visibility
                    }
                })
                .or_insert(ref_data.clone());
        }

        Ok(())
    }

    pub fn drop_all_locks<'s>(
        &mut self,
        heap: &mut Heap,
        track: &mut Track<'s>,
    ) -> Result<(), RuntimeError> {
        let lock_handles: Vec<LockHandle> = self.locks.keys().cloned().collect();

        for lock_handle in lock_handles {
            self.drop_lock(heap, track, lock_handle)?;
        }

        Ok(())
    }

    fn take_node_internal(&mut self, node_id: RENodeId) -> Result<(), CallFrameError> {
        match self.owned_root_nodes.remove(&node_id) {
            None => Err(CallFrameError::RENodeNotOwned(node_id)),
            Some(lock_count) => {
                if lock_count == 0 {
                    Ok(())
                } else {
                    Err(CallFrameError::MovingLockedRENode(node_id))
                }
            }
        }
    }

    pub fn create_node<'f, 's>(
        &mut self,
        node_id: RENodeId,
        re_node: RENodeInit,
        node_modules: BTreeMap<NodeModuleId, RENodeModuleInit>,
        heap: &mut Heap,
        track: &'f mut Track<'s>,
        push_to_store: bool,
    ) -> Result<(), RuntimeError> {
        let mut substates = BTreeMap::new();
        let self_substates = re_node.to_substates();
        for (offset, substate) in self_substates {
            substates.insert((NodeModuleId::SELF, offset), substate);
        }
        for (node_module_id, module_init) in node_modules {
            for (offset, substate) in module_init.to_substates() {
                substates.insert((node_module_id, offset), substate);
            }
        }

        for ((_module_id, offset), substate) in &substates {
            let substate_ref = substate.to_ref();
            let (_, owned) = substate_ref.references_and_owned_nodes();
            for child_id in owned {
                SubstateProperties::verify_can_own(&offset, child_id)?;
                self.take_node_internal(child_id)?;
                if push_to_store {
                    heap.move_node_to_store(track, child_id)?;
                }
            }
        }

        if push_to_store {
            for ((module_id, offset), substate) in substates {
                track.insert_substate(SubstateId(node_id, module_id, offset), substate);
            }

            self.add_stored_ref(node_id, RENodeVisibilityOrigin::Normal);
        } else {
            // Insert node into heap
            let heap_root_node = HeapRENode {
                substates,
                //child_nodes,
            };
            heap.create_node(node_id, heap_root_node);
            self.owned_root_nodes.insert(node_id, 0u32);
        }

        Ok(())
    }

    pub fn add_stored_ref(&mut self, node_id: RENodeId, visibility: RENodeVisibilityOrigin) {
        self.node_refs.insert(
            node_id,
            RENodeRefData::new(RENodeLocation::Store, visibility),
        );
    }

    pub fn owned_nodes(&self) -> Vec<RENodeId> {
        self.owned_root_nodes.keys().cloned().collect()
    }

    /// Removes node from call frame and re-owns any children
    pub fn remove_node(
        &mut self,
        heap: &mut Heap,
        node_id: RENodeId,
    ) -> Result<HeapRENode, RuntimeError> {
        self.take_node_internal(node_id)?;
        let node = heap.remove_node(node_id)?;
        for (_, substate) in &node.substates {
            let (_, child_nodes) = substate.to_ref().references_and_owned_nodes();
            for child_node in child_nodes {
                self.owned_root_nodes.insert(child_node, 0u32);
            }
        }

        Ok(node)
    }

    fn get_substate<'f, 'p, 's>(
        &self,
        heap: &'f mut Heap,
        track: &'f mut Track<'s>,
        location: RENodeLocation,
        node_id: RENodeId,
        module_id: NodeModuleId,
        offset: &SubstateOffset,
    ) -> Result<SubstateRef<'f>, RuntimeError> {
        let substate_ref = match location {
            RENodeLocation::Heap => heap.get_substate(node_id, module_id, offset)?,
            RENodeLocation::Store => track.get_substate(node_id, module_id, offset),
        };

        Ok(substate_ref)
    }

    pub fn get_ref<'f, 's>(
        &mut self,
        lock_handle: LockHandle,
        heap: &'f mut Heap,
        track: &'f mut Track<'s>,
    ) -> Result<SubstateRef<'f>, RuntimeError> {
        let SubstateLock {
            substate_pointer: (node_location, node_id, module_id, offset),
            ..
        } = self
            .get_lock(lock_handle)
            .map_err(RuntimeError::KernelError)?
            .clone();

        self.get_substate(heap, track, node_location, node_id, module_id, &offset)
    }

    pub fn get_ref_mut<'f, 's>(
        &'f mut self,
        lock_handle: LockHandle,
        heap: &'f mut Heap,
        track: &'f mut Track<'s>,
    ) -> Result<SubstateRefMut<'f>, RuntimeError> {
        let SubstateLock {
            substate_pointer: (node_location, node_id, module_id, offset),
            flags,
            ..
        } = self
            .get_lock(lock_handle)
            .map_err(RuntimeError::KernelError)?
            .clone();

        if !flags.contains(LockFlags::MUTABLE) {
            return Err(RuntimeError::KernelError(KernelError::LockNotMutable(
                lock_handle,
            )));
        }

        let ref_mut = match node_location {
            RENodeLocation::Heap => heap.get_substate_mut(node_id, module_id, &offset).unwrap(),
            RENodeLocation::Store => track.get_substate_mut(node_id, module_id, &offset),
        };

        Ok(ref_mut)
    }

    pub fn get_node_visibility(
        &self,
        node_id: RENodeId,
    ) -> Result<RENodeVisibilityOrigin, CallFrameError> {
        let visibility = if self.owned_root_nodes.contains_key(&node_id) {
            RENodeVisibilityOrigin::Normal
        } else if let Some(ref_data) = self.node_refs.get(&node_id) {
            ref_data.visibility
        } else {
            return Err(CallFrameError::RENodeNotVisible(node_id));
        };

        Ok(visibility)
    }

    pub fn get_node_location(&self, node_id: RENodeId) -> Result<RENodeLocation, CallFrameError> {
        // Find node
        let node_pointer = {
            if self.owned_root_nodes.contains_key(&node_id) {
                RENodeLocation::Heap
            } else if let Some(ref_data) = self.node_refs.get(&node_id) {
                ref_data.location.clone()
            } else {
                return Err(CallFrameError::RENodeNotVisible(node_id));
            }
        };

        Ok(node_pointer)
    }
}<|MERGE_RESOLUTION|>--- conflicted
+++ resolved
@@ -294,9 +294,6 @@
             next_lock_handle: 0u32,
             locks: HashMap::new(),
             consumed_wasm_memory: 0,
-<<<<<<< HEAD
-        }
-=======
         };
 
         // Add well-known global refs to current frame
@@ -334,7 +331,6 @@
         );
 
         frame
->>>>>>> 1a882557
     }
 
     pub fn new_child_from_parent(
