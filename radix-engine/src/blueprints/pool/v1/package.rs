#![allow(clippy::let_unit_value)]

use super::constants::*;
use super::substates::multi_resource_pool::*;
use super::substates::one_resource_pool::*;
use super::substates::two_resource_pool::*;
use crate::internal_prelude::*;
use crate::*;
use radix_engine_interface::blueprints::package::*;
use radix_engine_interface::blueprints::pool::*;
use radix_engine_interface::prelude::*;

/// The minor version of the Pool V1 package
#[derive(Clone, Copy, Debug, PartialEq, Eq, PartialOrd, Ord, Hash, Sbor)]
pub enum PoolV1MinorVersion {
    Zero,
    One,
}

pub struct PoolNativePackage;
impl PoolNativePackage {
    pub fn invoke_export<Y: SystemApi<RuntimeError>>(
        export_name: &str,
        input: &IndexedScryptoValue<'_>,
        minor_version: PoolV1MinorVersion,
        api: &mut Y,
<<<<<<< HEAD
    ) -> Result<IndexedOwnedScryptoValue, RuntimeError>
    where
        Y: KernelNodeApi + KernelSubstateApi<SystemLockData> + SystemApi<RuntimeError>,
    {
=======
    ) -> Result<IndexedScryptoValue, RuntimeError> {
>>>>>>> 9141df7f
        match export_name {
            ONE_RESOURCE_POOL_INSTANTIATE_EXPORT_NAME => {
                let OneResourcePoolInstantiateInput {
                    resource_address,
                    pool_manager_rule,
                    owner_role,
                    address_reservation,
                } = input.into_typed().map_err(|e| {
                    RuntimeError::ApplicationError(ApplicationError::InputDecodeError(e))
                })?;
                let rtn = match minor_version {
                    PoolV1MinorVersion::Zero => super::v1_0::OneResourcePoolBlueprint::instantiate(
                        resource_address,
                        owner_role,
                        pool_manager_rule,
                        address_reservation,
                        api,
                    )?,
                    PoolV1MinorVersion::One => super::v1_1::OneResourcePoolBlueprint::instantiate(
                        resource_address,
                        owner_role,
                        pool_manager_rule,
                        address_reservation,
                        api,
                    )?,
                };

                Ok(IndexedScryptoValue::from_typed(&rtn))
            }

            ONE_RESOURCE_POOL_CONTRIBUTE_EXPORT_NAME => {
                let OneResourcePoolContributeInput { bucket } =
                    input.into_typed().map_err(|e| {
                        RuntimeError::ApplicationError(ApplicationError::InputDecodeError(e))
                    })?;
                let rtn = match minor_version {
                    PoolV1MinorVersion::Zero => {
                        super::v1_0::OneResourcePoolBlueprint::contribute(bucket, api)?
                    }
                    PoolV1MinorVersion::One => {
                        super::v1_1::OneResourcePoolBlueprint::contribute(bucket, api)?
                    }
                };
                Ok(IndexedScryptoValue::from_typed(&rtn))
            }

            ONE_RESOURCE_POOL_REDEEM_EXPORT_NAME => {
                let OneResourcePoolRedeemInput { bucket } = input.into_typed().map_err(|e| {
                    RuntimeError::ApplicationError(ApplicationError::InputDecodeError(e))
                })?;
                let rtn = match minor_version {
                    PoolV1MinorVersion::Zero => {
                        super::v1_0::OneResourcePoolBlueprint::redeem(bucket, api)?
                    }
                    PoolV1MinorVersion::One => {
                        super::v1_1::OneResourcePoolBlueprint::redeem(bucket, api)?
                    }
                };
                Ok(IndexedScryptoValue::from_typed(&rtn))
            }

            ONE_RESOURCE_POOL_PROTECTED_DEPOSIT_EXPORT_NAME => {
                let OneResourcePoolProtectedDepositInput { bucket } =
                    input.into_typed().map_err(|e| {
                        RuntimeError::ApplicationError(ApplicationError::InputDecodeError(e))
                    })?;
                let rtn = match minor_version {
                    PoolV1MinorVersion::Zero => {
                        super::v1_0::OneResourcePoolBlueprint::protected_deposit(bucket, api)?
                    }
                    PoolV1MinorVersion::One => {
                        super::v1_1::OneResourcePoolBlueprint::protected_deposit(bucket, api)?
                    }
                };
                Ok(IndexedScryptoValue::from_typed(&rtn))
            }

            ONE_RESOURCE_POOL_PROTECTED_WITHDRAW_EXPORT_NAME => {
                let OneResourcePoolProtectedWithdrawInput {
                    amount,
                    withdraw_strategy,
                } = input.into_typed().map_err(|e| {
                    RuntimeError::ApplicationError(ApplicationError::InputDecodeError(e))
                })?;
                let rtn = match minor_version {
                    PoolV1MinorVersion::Zero => {
                        super::v1_0::OneResourcePoolBlueprint::protected_withdraw(
                            amount,
                            withdraw_strategy,
                            api,
                        )?
                    }
                    PoolV1MinorVersion::One => {
                        super::v1_1::OneResourcePoolBlueprint::protected_withdraw(
                            amount,
                            withdraw_strategy,
                            api,
                        )?
                    }
                };
                Ok(IndexedScryptoValue::from_typed(&rtn))
            }

            ONE_RESOURCE_POOL_GET_REDEMPTION_VALUE_EXPORT_NAME => {
                let OneResourcePoolGetRedemptionValueInput {
                    amount_of_pool_units,
                } = input.into_typed().map_err(|e| {
                    RuntimeError::ApplicationError(ApplicationError::InputDecodeError(e))
                })?;
                let rtn = match minor_version {
                    PoolV1MinorVersion::Zero => {
                        super::v1_0::OneResourcePoolBlueprint::get_redemption_value(
                            amount_of_pool_units,
                            api,
                        )?
                    }
                    PoolV1MinorVersion::One => {
                        super::v1_1::OneResourcePoolBlueprint::get_redemption_value(
                            amount_of_pool_units,
                            api,
                        )?
                    }
                };
                Ok(IndexedScryptoValue::from_typed(&rtn))
            }

            ONE_RESOURCE_POOL_GET_VAULT_AMOUNT_EXPORT_NAME => {
                let OneResourcePoolGetVaultAmountInput {} = input.into_typed().map_err(|e| {
                    RuntimeError::ApplicationError(ApplicationError::InputDecodeError(e))
                })?;
                let rtn = match minor_version {
                    PoolV1MinorVersion::Zero => {
                        super::v1_0::OneResourcePoolBlueprint::get_vault_amount(api)?
                    }
                    PoolV1MinorVersion::One => {
                        super::v1_1::OneResourcePoolBlueprint::get_vault_amount(api)?
                    }
                };
                Ok(IndexedScryptoValue::from_typed(&rtn))
            }

            TWO_RESOURCE_POOL_INSTANTIATE_EXPORT_NAME => {
                let TwoResourcePoolInstantiateInput {
                    resource_addresses,
                    pool_manager_rule,
                    owner_role,
                    address_reservation,
                } = input.into_typed().map_err(|e| {
                    RuntimeError::ApplicationError(ApplicationError::InputDecodeError(e))
                })?;
                let rtn = match minor_version {
                    PoolV1MinorVersion::Zero => super::v1_0::TwoResourcePoolBlueprint::instantiate(
                        resource_addresses,
                        owner_role,
                        pool_manager_rule,
                        address_reservation,
                        api,
                    )?,
                    PoolV1MinorVersion::One => super::v1_1::TwoResourcePoolBlueprint::instantiate(
                        resource_addresses,
                        owner_role,
                        pool_manager_rule,
                        address_reservation,
                        api,
                    )?,
                };

                Ok(IndexedScryptoValue::from_typed(&rtn))
            }

            TWO_RESOURCE_POOL_CONTRIBUTE_EXPORT_NAME => {
                let TwoResourcePoolContributeInput { buckets } =
                    input.into_typed().map_err(|e| {
                        RuntimeError::ApplicationError(ApplicationError::InputDecodeError(e))
                    })?;
                let rtn = match minor_version {
                    PoolV1MinorVersion::Zero => {
                        super::v1_0::TwoResourcePoolBlueprint::contribute(buckets, api)?
                    }
                    PoolV1MinorVersion::One => {
                        super::v1_1::TwoResourcePoolBlueprint::contribute(buckets, api)?
                    }
                };
                Ok(IndexedScryptoValue::from_typed(&rtn))
            }

            TWO_RESOURCE_POOL_REDEEM_EXPORT_NAME => {
                let TwoResourcePoolRedeemInput { bucket } = input.into_typed().map_err(|e| {
                    RuntimeError::ApplicationError(ApplicationError::InputDecodeError(e))
                })?;
                let rtn = match minor_version {
                    PoolV1MinorVersion::Zero => {
                        super::v1_0::TwoResourcePoolBlueprint::redeem(bucket, api)?
                    }
                    PoolV1MinorVersion::One => {
                        super::v1_1::TwoResourcePoolBlueprint::redeem(bucket, api)?
                    }
                };
                Ok(IndexedScryptoValue::from_typed(&rtn))
            }

            TWO_RESOURCE_POOL_PROTECTED_DEPOSIT_EXPORT_NAME => {
                let TwoResourcePoolProtectedDepositInput { bucket } =
                    input.into_typed().map_err(|e| {
                        RuntimeError::ApplicationError(ApplicationError::InputDecodeError(e))
                    })?;
                let rtn = match minor_version {
                    PoolV1MinorVersion::Zero => {
                        super::v1_0::TwoResourcePoolBlueprint::protected_deposit(bucket, api)?
                    }
                    PoolV1MinorVersion::One => {
                        super::v1_1::TwoResourcePoolBlueprint::protected_deposit(bucket, api)?
                    }
                };
                Ok(IndexedScryptoValue::from_typed(&rtn))
            }

            TWO_RESOURCE_POOL_PROTECTED_WITHDRAW_EXPORT_NAME => {
                let TwoResourcePoolProtectedWithdrawInput {
                    amount,
                    resource_address,
                    withdraw_strategy,
                } = input.into_typed().map_err(|e| {
                    RuntimeError::ApplicationError(ApplicationError::InputDecodeError(e))
                })?;
                let rtn = match minor_version {
                    PoolV1MinorVersion::Zero => {
                        super::v1_0::TwoResourcePoolBlueprint::protected_withdraw(
                            resource_address,
                            amount,
                            withdraw_strategy,
                            api,
                        )?
                    }
                    PoolV1MinorVersion::One => {
                        super::v1_1::TwoResourcePoolBlueprint::protected_withdraw(
                            resource_address,
                            amount,
                            withdraw_strategy,
                            api,
                        )?
                    }
                };
                Ok(IndexedScryptoValue::from_typed(&rtn))
            }

            TWO_RESOURCE_POOL_GET_REDEMPTION_VALUE_EXPORT_NAME => {
                let TwoResourcePoolGetRedemptionValueInput {
                    amount_of_pool_units,
                } = input.into_typed().map_err(|e| {
                    RuntimeError::ApplicationError(ApplicationError::InputDecodeError(e))
                })?;
                let rtn = match minor_version {
                    PoolV1MinorVersion::Zero => {
                        super::v1_0::TwoResourcePoolBlueprint::get_redemption_value(
                            amount_of_pool_units,
                            api,
                        )?
                    }
                    PoolV1MinorVersion::One => {
                        super::v1_1::TwoResourcePoolBlueprint::get_redemption_value(
                            amount_of_pool_units,
                            api,
                        )?
                    }
                };
                Ok(IndexedScryptoValue::from_typed(&rtn))
            }

            TWO_RESOURCE_POOL_GET_VAULT_AMOUNTS_EXPORT_NAME => {
                let TwoResourcePoolGetVaultAmountsInput {} = input.into_typed().map_err(|e| {
                    RuntimeError::ApplicationError(ApplicationError::InputDecodeError(e))
                })?;
                let rtn = match minor_version {
                    PoolV1MinorVersion::Zero => {
                        super::v1_0::TwoResourcePoolBlueprint::get_vault_amounts(api)?
                    }
                    PoolV1MinorVersion::One => {
                        super::v1_1::TwoResourcePoolBlueprint::get_vault_amounts(api)?
                    }
                };
                Ok(IndexedScryptoValue::from_typed(&rtn))
            }

            MULTI_RESOURCE_POOL_INSTANTIATE_EXPORT_NAME => {
                let MultiResourcePoolInstantiateInput {
                    resource_addresses,
                    owner_role,
                    pool_manager_rule,
                    address_reservation,
                } = input.into_typed().map_err(|e| {
                    RuntimeError::ApplicationError(ApplicationError::InputDecodeError(e))
                })?;
                let rtn = match minor_version {
                    PoolV1MinorVersion::Zero => {
                        super::v1_0::MultiResourcePoolBlueprint::instantiate(
                            resource_addresses,
                            owner_role,
                            pool_manager_rule,
                            address_reservation,
                            api,
                        )?
                    }
                    PoolV1MinorVersion::One => {
                        super::v1_1::MultiResourcePoolBlueprint::instantiate(
                            resource_addresses,
                            owner_role,
                            pool_manager_rule,
                            address_reservation,
                            api,
                        )?
                    }
                };

                Ok(IndexedScryptoValue::from_typed(&rtn))
            }

            MULTI_RESOURCE_POOL_CONTRIBUTE_EXPORT_NAME => {
                let MultiResourcePoolContributeInput { buckets } =
                    input.into_typed().map_err(|e| {
                        RuntimeError::ApplicationError(ApplicationError::InputDecodeError(e))
                    })?;
                let rtn = match minor_version {
                    PoolV1MinorVersion::Zero => {
                        super::v1_0::MultiResourcePoolBlueprint::contribute(buckets, api)?
                    }
                    PoolV1MinorVersion::One => {
                        super::v1_1::MultiResourcePoolBlueprint::contribute(buckets, api)?
                    }
                };
                Ok(IndexedScryptoValue::from_typed(&rtn))
            }

            MULTI_RESOURCE_POOL_REDEEM_EXPORT_NAME => {
                let MultiResourcePoolRedeemInput { bucket } = input.into_typed().map_err(|e| {
                    RuntimeError::ApplicationError(ApplicationError::InputDecodeError(e))
                })?;
                let rtn = match minor_version {
                    PoolV1MinorVersion::Zero => {
                        super::v1_0::MultiResourcePoolBlueprint::redeem(bucket, api)?
                    }
                    PoolV1MinorVersion::One => {
                        super::v1_1::MultiResourcePoolBlueprint::redeem(bucket, api)?
                    }
                };
                Ok(IndexedScryptoValue::from_typed(&rtn))
            }

            MULTI_RESOURCE_POOL_PROTECTED_DEPOSIT_EXPORT_NAME => {
                let MultiResourcePoolProtectedDepositInput { bucket } =
                    input.into_typed().map_err(|e| {
                        RuntimeError::ApplicationError(ApplicationError::InputDecodeError(e))
                    })?;
                let rtn = match minor_version {
                    PoolV1MinorVersion::Zero => {
                        super::v1_0::MultiResourcePoolBlueprint::protected_deposit(bucket, api)?
                    }
                    PoolV1MinorVersion::One => {
                        super::v1_1::MultiResourcePoolBlueprint::protected_deposit(bucket, api)?
                    }
                };
                Ok(IndexedScryptoValue::from_typed(&rtn))
            }

            MULTI_RESOURCE_POOL_PROTECTED_WITHDRAW_EXPORT_NAME => {
                let MultiResourcePoolProtectedWithdrawInput {
                    amount,
                    resource_address,
                    withdraw_strategy,
                } = input.into_typed().map_err(|e| {
                    RuntimeError::ApplicationError(ApplicationError::InputDecodeError(e))
                })?;
                let rtn = match minor_version {
                    PoolV1MinorVersion::Zero => {
                        super::v1_0::MultiResourcePoolBlueprint::protected_withdraw(
                            resource_address,
                            amount,
                            withdraw_strategy,
                            api,
                        )?
                    }
                    PoolV1MinorVersion::One => {
                        super::v1_1::MultiResourcePoolBlueprint::protected_withdraw(
                            resource_address,
                            amount,
                            withdraw_strategy,
                            api,
                        )?
                    }
                };
                Ok(IndexedScryptoValue::from_typed(&rtn))
            }

            MULTI_RESOURCE_POOL_GET_REDEMPTION_VALUE_EXPORT_NAME => {
                let MultiResourcePoolGetRedemptionValueInput {
                    amount_of_pool_units,
                } = input.into_typed().map_err(|e| {
                    RuntimeError::ApplicationError(ApplicationError::InputDecodeError(e))
                })?;
                let rtn = match minor_version {
                    PoolV1MinorVersion::Zero => {
                        super::v1_0::MultiResourcePoolBlueprint::get_redemption_value(
                            amount_of_pool_units,
                            api,
                        )?
                    }
                    PoolV1MinorVersion::One => {
                        super::v1_1::MultiResourcePoolBlueprint::get_redemption_value(
                            amount_of_pool_units,
                            api,
                        )?
                    }
                };
                Ok(IndexedScryptoValue::from_typed(&rtn))
            }

            MULTI_RESOURCE_POOL_GET_VAULT_AMOUNTS_EXPORT_NAME => {
                let MultiResourcePoolGetVaultAmountsInput {} = input.into_typed().map_err(|e| {
                    RuntimeError::ApplicationError(ApplicationError::InputDecodeError(e))
                })?;
                let rtn = match minor_version {
                    PoolV1MinorVersion::Zero => {
                        super::v1_0::MultiResourcePoolBlueprint::get_vault_amounts(api)?
                    }
                    PoolV1MinorVersion::One => {
                        super::v1_1::MultiResourcePoolBlueprint::get_vault_amounts(api)?
                    }
                };
                Ok(IndexedScryptoValue::from_typed(&rtn))
            }

            _ => Err(RuntimeError::ApplicationError(
                ApplicationError::ExportDoesNotExist(export_name.to_string()),
            )),
        }
    }

    pub fn definition(minor_version: PoolV1MinorVersion) -> PackageDefinition {
        let blueprints = indexmap!(
            ONE_RESOURCE_POOL_BLUEPRINT_IDENT.to_string()
                => Self::one_resource_pool_blueprint_definition(minor_version),
            TWO_RESOURCE_POOL_BLUEPRINT_IDENT.to_string()
                => Self::two_resource_pool_blueprint_definition(minor_version),
            MULTI_RESOURCE_POOL_BLUEPRINT_IDENT.to_string()
                => Self::multi_resource_pool_blueprint_definition(minor_version),
        );

        PackageDefinition { blueprints }
    }

    pub fn one_resource_pool_blueprint_definition(
        _minor_version: PoolV1MinorVersion,
    ) -> BlueprintDefinitionInit {
        let mut aggregator = TypeAggregator::<ScryptoCustomTypeKind>::new();
        let feature_set = OneResourcePoolFeatureSet::all_features();
        let state = OneResourcePoolStateSchemaInit::create_schema_init(&mut aggregator);
        let mut functions = index_map_new();

        functions.insert(
            ONE_RESOURCE_POOL_INSTANTIATE_IDENT.to_string(),
            FunctionSchemaInit {
                receiver: None,
                input: TypeRef::Static(
                    aggregator.add_child_type_and_descendents::<OneResourcePoolInstantiateInput>(),
                ),
                output: TypeRef::Static(
                    aggregator.add_child_type_and_descendents::<OneResourcePoolInstantiateOutput>(),
                ),
                export: ONE_RESOURCE_POOL_INSTANTIATE_EXPORT_NAME.to_string(),
            },
        );

        functions.insert(
            ONE_RESOURCE_POOL_CONTRIBUTE_IDENT.to_string(),
            FunctionSchemaInit {
                receiver: Some(ReceiverInfo::normal_ref_mut()),
                input: TypeRef::Static(
                    aggregator.add_child_type_and_descendents::<OneResourcePoolContributeInput>(),
                ),
                output: TypeRef::Static(
                    aggregator.add_child_type_and_descendents::<OneResourcePoolContributeOutput>(),
                ),
                export: ONE_RESOURCE_POOL_CONTRIBUTE_EXPORT_NAME.to_string(),
            },
        );

        functions.insert(
            ONE_RESOURCE_POOL_REDEEM_IDENT.to_string(),
            FunctionSchemaInit {
                receiver: Some(ReceiverInfo::normal_ref_mut()),
                input: TypeRef::Static(
                    aggregator.add_child_type_and_descendents::<OneResourcePoolRedeemInput>(),
                ),
                output: TypeRef::Static(
                    aggregator.add_child_type_and_descendents::<OneResourcePoolRedeemOutput>(),
                ),
                export: ONE_RESOURCE_POOL_REDEEM_EXPORT_NAME.to_string(),
            },
        );

        functions.insert(
            ONE_RESOURCE_POOL_PROTECTED_DEPOSIT_IDENT.to_string(),
            FunctionSchemaInit {
                receiver: Some(ReceiverInfo::normal_ref_mut()),
                input: TypeRef::Static(
                    aggregator
                        .add_child_type_and_descendents::<OneResourcePoolProtectedDepositInput>(),
                ),
                output: TypeRef::Static(
                    aggregator
                        .add_child_type_and_descendents::<OneResourcePoolProtectedDepositOutput>(),
                ),
                export: ONE_RESOURCE_POOL_PROTECTED_DEPOSIT_EXPORT_NAME.to_string(),
            },
        );

        functions.insert(
            ONE_RESOURCE_POOL_PROTECTED_WITHDRAW_IDENT.to_string(),
            FunctionSchemaInit {
                receiver: Some(ReceiverInfo::normal_ref_mut()),
                input: TypeRef::Static(
                    aggregator
                        .add_child_type_and_descendents::<OneResourcePoolProtectedWithdrawInput>(),
                ),
                output: TypeRef::Static(
                    aggregator
                        .add_child_type_and_descendents::<OneResourcePoolProtectedWithdrawOutput>(),
                ),
                export: ONE_RESOURCE_POOL_PROTECTED_WITHDRAW_EXPORT_NAME.to_string(),
            },
        );

        functions.insert(
            ONE_RESOURCE_POOL_GET_REDEMPTION_VALUE_IDENT.to_string(),
            FunctionSchemaInit {
                receiver: Some(ReceiverInfo::normal_ref()),
                input: TypeRef::Static(
                    aggregator
                        .add_child_type_and_descendents::<OneResourcePoolGetRedemptionValueInput>(),
                ),
                output: TypeRef::Static(
                    aggregator
                        .add_child_type_and_descendents::<OneResourcePoolGetRedemptionValueOutput>(
                        ),
                ),
                export: ONE_RESOURCE_POOL_GET_REDEMPTION_VALUE_EXPORT_NAME.to_string(),
            },
        );

        functions.insert(
            ONE_RESOURCE_POOL_GET_VAULT_AMOUNT_IDENT.to_string(),
            FunctionSchemaInit {
                receiver: Some(ReceiverInfo::normal_ref()),
                input: TypeRef::Static(
                    aggregator
                        .add_child_type_and_descendents::<OneResourcePoolGetVaultAmountInput>(),
                ),
                output: TypeRef::Static(
                    aggregator
                        .add_child_type_and_descendents::<OneResourcePoolGetVaultAmountOutput>(),
                ),
                export: ONE_RESOURCE_POOL_GET_VAULT_AMOUNT_EXPORT_NAME.to_string(),
            },
        );

        let event_schema = event_schema! {
            aggregator,
            [
                super::events::one_resource_pool::ContributionEvent,
                super::events::one_resource_pool::RedemptionEvent,
                super::events::one_resource_pool::WithdrawEvent,
                super::events::one_resource_pool::DepositEvent
            ]
        };

        let schema = generate_full_schema(aggregator);

        BlueprintDefinitionInit {
            blueprint_type: BlueprintType::default(),
            is_transient: false,
            dependencies: indexset!(),
            feature_set,

            schema: BlueprintSchemaInit {
                generics: vec![],
                schema,
                state,
                events: event_schema,
                types: BlueprintTypeSchemaInit::default(),
                functions: BlueprintFunctionsSchemaInit { functions },
                hooks: BlueprintHooksInit::default(),
            },

            royalty_config: PackageRoyaltyConfig::default(),
            auth_config: AuthConfig {
                function_auth: FunctionAuth::AllowAll,
                method_auth: MethodAuthTemplate::StaticRoleDefinition(roles_template! {
                    roles {
                        POOL_MANAGER_ROLE;
                    },
                    methods {
                        // Main Module rules
                        ONE_RESOURCE_POOL_REDEEM_IDENT => MethodAccessibility::Public;
                        ONE_RESOURCE_POOL_GET_REDEMPTION_VALUE_IDENT => MethodAccessibility::Public;
                        ONE_RESOURCE_POOL_GET_VAULT_AMOUNT_IDENT => MethodAccessibility::Public;
                        ONE_RESOURCE_POOL_CONTRIBUTE_IDENT => [POOL_MANAGER_ROLE];
                        ONE_RESOURCE_POOL_PROTECTED_DEPOSIT_IDENT => [POOL_MANAGER_ROLE];
                        ONE_RESOURCE_POOL_PROTECTED_WITHDRAW_IDENT => [POOL_MANAGER_ROLE];
                    }
                }),
            },
        }
    }

    pub fn two_resource_pool_blueprint_definition(
        _minor_version: PoolV1MinorVersion,
    ) -> BlueprintDefinitionInit {
        let mut aggregator = TypeAggregator::<ScryptoCustomTypeKind>::new();
        let feature_set = TwoResourcePoolFeatureSet::all_features();
        let state = TwoResourcePoolStateSchemaInit::create_schema_init(&mut aggregator);

        let mut functions = index_map_new();

        functions.insert(
            TWO_RESOURCE_POOL_INSTANTIATE_IDENT.to_string(),
            FunctionSchemaInit {
                receiver: None,
                input: TypeRef::Static(
                    aggregator.add_child_type_and_descendents::<TwoResourcePoolInstantiateInput>(),
                ),
                output: TypeRef::Static(
                    aggregator.add_child_type_and_descendents::<TwoResourcePoolInstantiateOutput>(),
                ),
                export: TWO_RESOURCE_POOL_INSTANTIATE_EXPORT_NAME.to_string(),
            },
        );

        functions.insert(
            TWO_RESOURCE_POOL_CONTRIBUTE_IDENT.to_string(),
            FunctionSchemaInit {
                receiver: Some(ReceiverInfo::normal_ref_mut()),
                input: TypeRef::Static(
                    aggregator.add_child_type_and_descendents::<TwoResourcePoolContributeInput>(),
                ),
                output: TypeRef::Static(
                    aggregator.add_child_type_and_descendents::<TwoResourcePoolContributeOutput>(),
                ),
                export: TWO_RESOURCE_POOL_CONTRIBUTE_EXPORT_NAME.to_string(),
            },
        );

        functions.insert(
            TWO_RESOURCE_POOL_REDEEM_IDENT.to_string(),
            FunctionSchemaInit {
                receiver: Some(ReceiverInfo::normal_ref_mut()),
                input: TypeRef::Static(
                    aggregator.add_child_type_and_descendents::<TwoResourcePoolRedeemInput>(),
                ),
                output: TypeRef::Static(
                    aggregator.add_child_type_and_descendents::<TwoResourcePoolRedeemOutput>(),
                ),
                export: TWO_RESOURCE_POOL_REDEEM_EXPORT_NAME.to_string(),
            },
        );

        functions.insert(
            TWO_RESOURCE_POOL_PROTECTED_DEPOSIT_IDENT.to_string(),
            FunctionSchemaInit {
                receiver: Some(ReceiverInfo::normal_ref_mut()),
                input: TypeRef::Static(
                    aggregator
                        .add_child_type_and_descendents::<TwoResourcePoolProtectedDepositInput>(),
                ),
                output: TypeRef::Static(
                    aggregator
                        .add_child_type_and_descendents::<TwoResourcePoolProtectedDepositOutput>(),
                ),
                export: TWO_RESOURCE_POOL_PROTECTED_DEPOSIT_EXPORT_NAME.to_string(),
            },
        );

        functions.insert(
            TWO_RESOURCE_POOL_PROTECTED_WITHDRAW_IDENT.to_string(),
            FunctionSchemaInit {
                receiver: Some(ReceiverInfo::normal_ref_mut()),
                input: TypeRef::Static(
                    aggregator
                        .add_child_type_and_descendents::<TwoResourcePoolProtectedWithdrawInput>(),
                ),
                output: TypeRef::Static(
                    aggregator
                        .add_child_type_and_descendents::<TwoResourcePoolProtectedWithdrawOutput>(),
                ),
                export: TWO_RESOURCE_POOL_PROTECTED_WITHDRAW_EXPORT_NAME.to_string(),
            },
        );

        functions.insert(
            TWO_RESOURCE_POOL_GET_REDEMPTION_VALUE_IDENT.to_string(),
            FunctionSchemaInit {
                receiver: Some(ReceiverInfo::normal_ref()),
                input: TypeRef::Static(
                    aggregator
                        .add_child_type_and_descendents::<TwoResourcePoolGetRedemptionValueInput>(),
                ),
                output: TypeRef::Static(
                    aggregator
                        .add_child_type_and_descendents::<TwoResourcePoolGetRedemptionValueOutput>(
                        ),
                ),
                export: TWO_RESOURCE_POOL_GET_REDEMPTION_VALUE_EXPORT_NAME.to_string(),
            },
        );

        functions.insert(
            TWO_RESOURCE_POOL_GET_VAULT_AMOUNTS_IDENT.to_string(),
            FunctionSchemaInit {
                receiver: Some(ReceiverInfo::normal_ref()),
                input: TypeRef::Static(
                    aggregator
                        .add_child_type_and_descendents::<TwoResourcePoolGetVaultAmountsInput>(),
                ),
                output: TypeRef::Static(
                    aggregator
                        .add_child_type_and_descendents::<TwoResourcePoolGetVaultAmountsOutput>(),
                ),
                export: TWO_RESOURCE_POOL_GET_VAULT_AMOUNTS_EXPORT_NAME.to_string(),
            },
        );

        let event_schema = event_schema! {
            aggregator,
            [
                super::events::two_resource_pool::ContributionEvent,
                super::events::two_resource_pool::RedemptionEvent,
                super::events::two_resource_pool::WithdrawEvent,
                super::events::two_resource_pool::DepositEvent
            ]
        };

        let schema = generate_full_schema(aggregator);

        BlueprintDefinitionInit {
            blueprint_type: BlueprintType::default(),
            is_transient: false,
            dependencies: indexset!(),
            feature_set,

            schema: BlueprintSchemaInit {
                generics: vec![],
                schema,
                state,
                events: event_schema,
                types: BlueprintTypeSchemaInit::default(),
                functions: BlueprintFunctionsSchemaInit { functions },
                hooks: BlueprintHooksInit::default(),
            },

            royalty_config: PackageRoyaltyConfig::default(),
            auth_config: AuthConfig {
                function_auth: FunctionAuth::AllowAll,
                method_auth: MethodAuthTemplate::StaticRoleDefinition(roles_template! {
                    roles {
                        POOL_MANAGER_ROLE;
                    },
                    methods {
                        // Main Module rules
                        TWO_RESOURCE_POOL_REDEEM_IDENT => MethodAccessibility::Public;
                        TWO_RESOURCE_POOL_GET_REDEMPTION_VALUE_IDENT => MethodAccessibility::Public;
                        TWO_RESOURCE_POOL_GET_VAULT_AMOUNTS_IDENT => MethodAccessibility::Public;
                        TWO_RESOURCE_POOL_CONTRIBUTE_IDENT => [POOL_MANAGER_ROLE];
                        TWO_RESOURCE_POOL_PROTECTED_DEPOSIT_IDENT => [POOL_MANAGER_ROLE];
                        TWO_RESOURCE_POOL_PROTECTED_WITHDRAW_IDENT => [POOL_MANAGER_ROLE];
                    }
                }),
            },
        }
    }

    pub fn multi_resource_pool_blueprint_definition(
        _minor_version: PoolV1MinorVersion,
    ) -> BlueprintDefinitionInit {
        let mut aggregator = TypeAggregator::<ScryptoCustomTypeKind>::new();

        let feature_set = MultiResourcePoolFeatureSet::all_features();
        let state = MultiResourcePoolStateSchemaInit::create_schema_init(&mut aggregator);

        let mut functions = index_map_new();

        functions.insert(
            MULTI_RESOURCE_POOL_INSTANTIATE_IDENT.to_string(),
            FunctionSchemaInit {
                receiver: None,
                input: TypeRef::Static(
                    aggregator
                        .add_child_type_and_descendents::<MultiResourcePoolInstantiateInput>(),
                ),
                output: TypeRef::Static(
                    aggregator
                        .add_child_type_and_descendents::<MultiResourcePoolInstantiateOutput>(),
                ),
                export: MULTI_RESOURCE_POOL_INSTANTIATE_EXPORT_NAME.to_string(),
            },
        );

        functions.insert(
            MULTI_RESOURCE_POOL_CONTRIBUTE_IDENT.to_string(),
            FunctionSchemaInit {
                receiver: Some(ReceiverInfo::normal_ref_mut()),
                input: TypeRef::Static(
                    aggregator.add_child_type_and_descendents::<MultiResourcePoolContributeInput>(),
                ),
                output: TypeRef::Static(
                    aggregator
                        .add_child_type_and_descendents::<MultiResourcePoolContributeOutput>(),
                ),
                export: MULTI_RESOURCE_POOL_CONTRIBUTE_EXPORT_NAME.to_string(),
            },
        );

        functions.insert(
            MULTI_RESOURCE_POOL_REDEEM_IDENT.to_string(),
            FunctionSchemaInit {
                receiver: Some(ReceiverInfo::normal_ref_mut()),
                input: TypeRef::Static(
                    aggregator.add_child_type_and_descendents::<MultiResourcePoolRedeemInput>(),
                ),
                output: TypeRef::Static(
                    aggregator.add_child_type_and_descendents::<MultiResourcePoolRedeemOutput>(),
                ),
                export: MULTI_RESOURCE_POOL_REDEEM_EXPORT_NAME.to_string(),
            },
        );

        functions.insert(
            MULTI_RESOURCE_POOL_PROTECTED_DEPOSIT_IDENT.to_string(),
            FunctionSchemaInit {
                receiver: Some(ReceiverInfo::normal_ref_mut()),
                input: TypeRef::Static(
                    aggregator
                        .add_child_type_and_descendents::<MultiResourcePoolProtectedDepositInput>(),
                ),
                output: TypeRef::Static(
                    aggregator
                        .add_child_type_and_descendents::<MultiResourcePoolProtectedDepositOutput>(
                        ),
                ),
                export: MULTI_RESOURCE_POOL_PROTECTED_DEPOSIT_EXPORT_NAME.to_string(),
            },
        );

        functions.insert(
            MULTI_RESOURCE_POOL_PROTECTED_WITHDRAW_IDENT.to_string(),
            FunctionSchemaInit {
                receiver: Some(ReceiverInfo::normal_ref_mut()),
                input: TypeRef::Static(
                    aggregator
                        .add_child_type_and_descendents::<MultiResourcePoolProtectedWithdrawInput>(
                        ),
                ),
                output: TypeRef::Static(
                    aggregator
                        .add_child_type_and_descendents::<MultiResourcePoolProtectedWithdrawOutput>(
                        ),
                ),
                export: MULTI_RESOURCE_POOL_PROTECTED_WITHDRAW_EXPORT_NAME.to_string(),
            },
        );

        functions.insert(
            MULTI_RESOURCE_POOL_GET_REDEMPTION_VALUE_IDENT.to_string(),
            FunctionSchemaInit {
                receiver: Some(ReceiverInfo::normal_ref()),
                input: TypeRef::Static(aggregator
                    .add_child_type_and_descendents::<MultiResourcePoolGetRedemptionValueInput>(
                    )),
                output: TypeRef::Static(aggregator
                    .add_child_type_and_descendents::<MultiResourcePoolGetRedemptionValueOutput>(
                    )),
                export: MULTI_RESOURCE_POOL_GET_REDEMPTION_VALUE_EXPORT_NAME.to_string(),
            },
        );

        functions.insert(
            MULTI_RESOURCE_POOL_GET_VAULT_AMOUNTS_IDENT.to_string(),
            FunctionSchemaInit {
                receiver: Some(ReceiverInfo::normal_ref()),
                input: TypeRef::Static(
                    aggregator
                        .add_child_type_and_descendents::<MultiResourcePoolGetVaultAmountsInput>(),
                ),
                output: TypeRef::Static(
                    aggregator
                        .add_child_type_and_descendents::<MultiResourcePoolGetVaultAmountsOutput>(),
                ),
                export: MULTI_RESOURCE_POOL_GET_VAULT_AMOUNTS_EXPORT_NAME.to_string(),
            },
        );

        let event_schema = event_schema! {
            aggregator,
            [
                super::events::multi_resource_pool::ContributionEvent,
                super::events::multi_resource_pool::RedemptionEvent,
                super::events::multi_resource_pool::WithdrawEvent,
                super::events::multi_resource_pool::DepositEvent
            ]
        };

        let schema = generate_full_schema(aggregator);

        BlueprintDefinitionInit {
            blueprint_type: BlueprintType::default(),
            is_transient: false,
            dependencies: indexset!(),
            feature_set,

            schema: BlueprintSchemaInit {
                generics: vec![],
                schema,
                state,
                events: event_schema,
                types: BlueprintTypeSchemaInit::default(),
                functions: BlueprintFunctionsSchemaInit { functions },
                hooks: BlueprintHooksInit::default(),
            },
            royalty_config: PackageRoyaltyConfig::default(),
            auth_config: AuthConfig {
                function_auth: FunctionAuth::AllowAll,
                method_auth: MethodAuthTemplate::StaticRoleDefinition(roles_template! {
                    roles {
                        POOL_MANAGER_ROLE;
                    },
                    methods {
                        MULTI_RESOURCE_POOL_REDEEM_IDENT => MethodAccessibility::Public;
                        MULTI_RESOURCE_POOL_GET_REDEMPTION_VALUE_IDENT => MethodAccessibility::Public;
                        MULTI_RESOURCE_POOL_GET_VAULT_AMOUNTS_IDENT => MethodAccessibility::Public;
                        MULTI_RESOURCE_POOL_CONTRIBUTE_IDENT => [POOL_MANAGER_ROLE];
                        MULTI_RESOURCE_POOL_PROTECTED_DEPOSIT_IDENT => [POOL_MANAGER_ROLE];
                        MULTI_RESOURCE_POOL_PROTECTED_WITHDRAW_IDENT => [POOL_MANAGER_ROLE];
                    }
                }),
            },
        }
    }
}<|MERGE_RESOLUTION|>--- conflicted
+++ resolved
@@ -24,14 +24,7 @@
         input: &IndexedScryptoValue<'_>,
         minor_version: PoolV1MinorVersion,
         api: &mut Y,
-<<<<<<< HEAD
-    ) -> Result<IndexedOwnedScryptoValue, RuntimeError>
-    where
-        Y: KernelNodeApi + KernelSubstateApi<SystemLockData> + SystemApi<RuntimeError>,
-    {
-=======
-    ) -> Result<IndexedScryptoValue, RuntimeError> {
->>>>>>> 9141df7f
+    ) -> Result<IndexedOwnedScryptoValue, RuntimeError> {
         match export_name {
             ONE_RESOURCE_POOL_INSTANTIATE_EXPORT_NAME => {
                 let OneResourcePoolInstantiateInput {
