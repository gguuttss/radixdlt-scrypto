use crate::errors::RuntimeError;
use crate::types::*;
use native_sdk::modules::access_rules::{AccessRules, AccessRulesObject, AttachedAccessRules};
use native_sdk::resource::ResourceManager;
use radix_engine_interface::api::node_modules::metadata::METADATA_ADMIN_ROLE;
use radix_engine_interface::api::{ClientApi, ObjectModuleId};
use radix_engine_interface::blueprints::resource::*;

pub trait SecurifiedAccessRules {
    const OWNER_BADGE: ResourceAddress;
    const SECURIFY_ROLE: Option<&'static str> = None;

<<<<<<< HEAD
=======
    fn create_roles(owner_rule: AccessRule, presecurify: bool) -> BTreeMap<ObjectModuleId, Roles> {
        let mut roles = Roles::new();

        if presecurify {
            let entry = RoleEntry::new(owner_rule.clone(), [SELF_ROLE]);
            roles.define_mutable_role(RoleKey::new(OWNER_ROLE), entry);
        } else {
            roles.define_immutable_role(RoleKey::new(OWNER_ROLE), owner_rule.clone());
        }

        if let Some(securify_role) = Self::SECURIFY_ROLE {
            if presecurify {
                roles.define_mutable_role(
                    RoleKey::new(securify_role),
                    RoleEntry::new(owner_rule.clone(), [SELF_ROLE]),
                );
            } else {
                roles.define_immutable_role(RoleKey::new(securify_role), AccessRule::DenyAll);
            };
        }

        let mut metadata_roles = Roles::new();
        metadata_roles.define_immutable_role(METADATA_ADMIN_ROLE, owner_rule);

        btreemap!(
            ObjectModuleId::Main => roles,
            ObjectModuleId::Metadata => metadata_roles,
        )
    }

>>>>>>> af09023c
    fn create_advanced<Y: ClientApi<RuntimeError>>(
        owner_rule: OwnerRole,
        api: &mut Y,
    ) -> Result<AccessRules, RuntimeError> {
        let mut roles = Roles::new();
        if let Some(securify_role) = Self::SECURIFY_ROLE {
            roles.define_immutable_role(RoleKey::new(securify_role), AccessRule::DenyAll);
        }
        let roles = btreemap!(ObjectModuleId::Main => roles);
        let access_rules = AccessRules::create(owner_rule, roles, api)?;
        Ok(access_rules)
    }

    fn create_securified<Y: ClientApi<RuntimeError>>(
        api: &mut Y,
    ) -> Result<(AccessRules, Bucket), RuntimeError> {
        let (bucket, owner_rule) = Self::mint_securified_badge(api)?;
        let mut roles = Roles::new();
        if let Some(securify_role) = Self::SECURIFY_ROLE {
            roles.define_immutable_role(RoleKey::new(securify_role), AccessRule::DenyAll);
        }
        let roles = btreemap!(ObjectModuleId::Main => roles);
        let access_rules = AccessRules::create(OwnerRole::Fixed(owner_rule), roles, api)?;
        Ok((access_rules, bucket))
    }

    fn mint_securified_badge<Y: ClientApi<RuntimeError>>(
        api: &mut Y,
    ) -> Result<(Bucket, AccessRule), RuntimeError> {
        let owner_token = ResourceManager(Self::OWNER_BADGE);
        let (bucket, owner_local_id) = owner_token.mint_non_fungible_single_uuid((), api)?;
        let global_id = NonFungibleGlobalId::new(Self::OWNER_BADGE, owner_local_id);
        Ok((bucket, rule!(require(global_id))))
    }
}

pub trait PresecurifiedAccessRules: SecurifiedAccessRules {
    const OBJECT_OWNER_ROLE: &'static str;

    fn create_presecurified<Y: ClientApi<RuntimeError>>(
        owner_id: NonFungibleGlobalId,
        api: &mut Y,
    ) -> Result<AccessRules, RuntimeError> {
        let mut roles = Roles::new();
        let owner_rule = rule!(require(owner_id));
        roles.define_mutable_role(RoleKey::new(Self::OBJECT_OWNER_ROLE), owner_rule.clone());
        if let Some(securify_role) = Self::SECURIFY_ROLE {
            roles.define_mutable_role(RoleKey::new(securify_role), owner_rule.clone());
        }
        let mut metadata_roles = Roles::new();
        metadata_roles.define_immutable_role(METADATA_SETTER_ROLE, owner_rule);

        let roles = btreemap!(
            ObjectModuleId::Main => roles,
            ObjectModuleId::Metadata => metadata_roles,
        );

        // FIXME: How do we get around the presecurified owner role problem?
        let access_rules = AccessRules::create(OwnerRole::None, roles, api)?;
        Ok(access_rules)
    }

    fn securify<Y: ClientApi<RuntimeError>>(
        receiver: &NodeId,
        api: &mut Y,
    ) -> Result<Bucket, RuntimeError> {
        let access_rules = AttachedAccessRules(*receiver);
        if let Some(securify_role) = Self::SECURIFY_ROLE {
            access_rules.update_role(
                ObjectModuleId::Main,
                RoleKey::new(securify_role),
                Some(AccessRule::DenyAll),
                true,
                api,
            )?;
        }

        let (bucket, owner_rule) = Self::mint_securified_badge(api)?;

        access_rules.update_role(
            ObjectModuleId::Main,
            Self::OBJECT_OWNER_ROLE,
            Some(owner_rule),
            true,
            api,
        )?;

        Ok(bucket)
    }
}<|MERGE_RESOLUTION|>--- conflicted
+++ resolved
@@ -10,39 +10,6 @@
     const OWNER_BADGE: ResourceAddress;
     const SECURIFY_ROLE: Option<&'static str> = None;
 
-<<<<<<< HEAD
-=======
-    fn create_roles(owner_rule: AccessRule, presecurify: bool) -> BTreeMap<ObjectModuleId, Roles> {
-        let mut roles = Roles::new();
-
-        if presecurify {
-            let entry = RoleEntry::new(owner_rule.clone(), [SELF_ROLE]);
-            roles.define_mutable_role(RoleKey::new(OWNER_ROLE), entry);
-        } else {
-            roles.define_immutable_role(RoleKey::new(OWNER_ROLE), owner_rule.clone());
-        }
-
-        if let Some(securify_role) = Self::SECURIFY_ROLE {
-            if presecurify {
-                roles.define_mutable_role(
-                    RoleKey::new(securify_role),
-                    RoleEntry::new(owner_rule.clone(), [SELF_ROLE]),
-                );
-            } else {
-                roles.define_immutable_role(RoleKey::new(securify_role), AccessRule::DenyAll);
-            };
-        }
-
-        let mut metadata_roles = Roles::new();
-        metadata_roles.define_immutable_role(METADATA_ADMIN_ROLE, owner_rule);
-
-        btreemap!(
-            ObjectModuleId::Main => roles,
-            ObjectModuleId::Metadata => metadata_roles,
-        )
-    }
-
->>>>>>> af09023c
     fn create_advanced<Y: ClientApi<RuntimeError>>(
         owner_rule: OwnerRole,
         api: &mut Y,
@@ -93,7 +60,7 @@
             roles.define_mutable_role(RoleKey::new(securify_role), owner_rule.clone());
         }
         let mut metadata_roles = Roles::new();
-        metadata_roles.define_immutable_role(METADATA_SETTER_ROLE, owner_rule);
+        metadata_roles.define_immutable_role(METADATA_ADMIN_ROLE, owner_rule);
 
         let roles = btreemap!(
             ObjectModuleId::Main => roles,
