--- conflicted
+++ resolved
@@ -400,11 +400,7 @@
         api: &mut Y,
     ) -> Result<ResourceAddress, RuntimeError>
     where
-<<<<<<< HEAD
-        Y: ClientApi<RuntimeError>,
-=======
-        Y: SystemApi<RuntimeError>,
->>>>>>> 3d4f0e5a
+        Y: SystemApi<RuntimeError>,
     {
         let (object_id, roles) = Self::create_object(
             Decimal::ZERO,
@@ -438,11 +434,7 @@
         api: &mut Y,
     ) -> Result<(ResourceAddress, Bucket), RuntimeError>
     where
-<<<<<<< HEAD
-        Y: ClientApi<RuntimeError>,
-=======
-        Y: SystemApi<RuntimeError>,
->>>>>>> 3d4f0e5a
+        Y: SystemApi<RuntimeError>,
     {
         let (object_id, roles) = Self::create_object(
             initial_supply,
@@ -488,11 +480,7 @@
         api: &mut Y,
     ) -> Result<GlobalAddressReservation, RuntimeError>
     where
-<<<<<<< HEAD
-        Y: ClientApi<RuntimeError>,
-=======
-        Y: SystemApi<RuntimeError>,
->>>>>>> 3d4f0e5a
+        Y: SystemApi<RuntimeError>,
     {
         let address_reservation = match address_reservation {
             Some(address_reservation) => address_reservation,
