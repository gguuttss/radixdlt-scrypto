--- conflicted
+++ resolved
@@ -502,26 +502,15 @@
 
 impl ResourceManagerBlueprint {
     pub(crate) fn create_non_fungible<Y>(
-<<<<<<< HEAD
         id_type: NonFungibleIdType,
         non_fungible_schema: NonFungibleSchema,
         metadata: BTreeMap<String, String>,
         access_rules: BTreeMap<ResourceMethodAuthKey, (AccessRule, AccessRule)>,
-=======
-        input: IndexedScryptoValue,
->>>>>>> b49b6420
         api: &mut Y,
     ) -> Result<ResourceAddress, RuntimeError>
     where
         Y: KernelNodeApi + ClientApi<RuntimeError>,
     {
-<<<<<<< HEAD
-=======
-        let input: ResourceManagerCreateNonFungibleInput = input.as_typed().map_err(|e| {
-            RuntimeError::InterpreterError(InterpreterError::ScryptoInputDecodeError(e))
-        })?;
-
->>>>>>> b49b6420
         let global_node_id = api.kernel_allocate_node_id(RENodeType::GlobalResourceManager)?;
         let resource_address: ResourceAddress = global_node_id.into();
         Self::create_non_fungible_with_address(
@@ -535,28 +524,17 @@
     }
 
     pub(crate) fn create_non_fungible_with_address<Y>(
-<<<<<<< HEAD
         id_type: NonFungibleIdType,
         non_fungible_schema: NonFungibleSchema,
         metadata: BTreeMap<String, String>,
         access_rules: BTreeMap<ResourceMethodAuthKey, (AccessRule, AccessRule)>,
         resource_address: [u8; 26], // TODO: Clean this up
-=======
-        input: IndexedScryptoValue,
->>>>>>> b49b6420
         api: &mut Y,
     ) -> Result<ResourceAddress, RuntimeError>
     where
         Y: ClientApi<RuntimeError>,
     {
-<<<<<<< HEAD
         let resource_address = ResourceAddress::Normal(resource_address);
-=======
-        let input: ResourceManagerCreateNonFungibleWithAddressInput =
-            input.as_typed().map_err(|e| {
-                RuntimeError::InterpreterError(InterpreterError::ScryptoInputDecodeError(e))
-            })?;
->>>>>>> b49b6420
 
         // If address isn't user frame allocated or pre_allocated then
         // using this node_id will fail on create_node below
@@ -581,28 +559,16 @@
     }
 
     pub(crate) fn create_non_fungible_with_initial_supply<Y>(
-<<<<<<< HEAD
         id_type: NonFungibleIdType,
         non_fungible_schema: NonFungibleSchema,
         metadata: BTreeMap<String, String>,
         access_rules: BTreeMap<ResourceMethodAuthKey, (AccessRule, AccessRule)>,
         entries: BTreeMap<NonFungibleLocalId, Vec<u8>>,
-=======
-        input: IndexedScryptoValue,
->>>>>>> b49b6420
         api: &mut Y,
     ) -> Result<(ResourceAddress, Bucket), RuntimeError>
     where
         Y: KernelNodeApi + KernelSubstateApi + ClientApi<RuntimeError>,
     {
-<<<<<<< HEAD
-=======
-        let input: ResourceManagerCreateNonFungibleWithInitialSupplyInput =
-            input.as_typed().map_err(|e| {
-                RuntimeError::InterpreterError(InterpreterError::ScryptoInputDecodeError(e))
-            })?;
-
->>>>>>> b49b6420
         let global_node_id = api.kernel_allocate_node_id(RENodeType::GlobalResourceManager)?;
         let resource_address: ResourceAddress = global_node_id.into();
 
@@ -639,27 +605,15 @@
     }
 
     pub(crate) fn create_uuid_non_fungible_with_initial_supply<Y>(
-<<<<<<< HEAD
         non_fungible_schema: NonFungibleSchema,
         metadata: BTreeMap<String, String>,
         access_rules: BTreeMap<ResourceMethodAuthKey, (AccessRule, AccessRule)>,
         entries: Vec<Vec<u8>>,
-=======
-        input: IndexedScryptoValue,
->>>>>>> b49b6420
         api: &mut Y,
     ) -> Result<(ResourceAddress, Bucket), RuntimeError>
     where
         Y: KernelNodeApi + KernelSubstateApi + ClientApi<RuntimeError>,
     {
-<<<<<<< HEAD
-=======
-        let input: ResourceManagerCreateUuidNonFungibleWithInitialSupplyInput =
-            input.as_typed().map_err(|e| {
-                RuntimeError::InterpreterError(InterpreterError::ScryptoInputDecodeError(e))
-            })?;
-
->>>>>>> b49b6420
         let global_node_id = api.kernel_allocate_node_id(RENodeType::GlobalResourceManager)?;
         let resource_address: ResourceAddress = global_node_id.into();
 
