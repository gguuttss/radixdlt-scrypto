use crate::errors::RuntimeError;
use crate::types::*;
use native_sdk::modules::access_rules::AccessRules;
use native_sdk::modules::metadata::Metadata;
use radix_engine_interface::api::node_modules::metadata::{
    MetadataValue, METADATA_ADMIN_ROLE, METADATA_ADMIN_UPDATER_ROLE,
};
use radix_engine_interface::api::object_api::ObjectModuleId;
use radix_engine_interface::api::ClientApi;
use radix_engine_interface::blueprints::resource::AccessRule::{AllowAll, DenyAll};
use radix_engine_interface::blueprints::resource::*;
use radix_engine_interface::*;

fn build_access_rules(
    mut access_rules_map: BTreeMap<ResourceMethodAuthKey, (AccessRule, AccessRule)>,
) -> BTreeMap<ObjectModuleId, Roles> {
    let mut main_roles = Roles::new();

    // Meta roles
    {
        main_roles.define_immutable_role(
            RESOURCE_PACKAGE_ROLE,
            rule!(require(package_of_direct_caller(RESOURCE_PACKAGE))),
        );
    }

    // Main roles
    {
        // Mint
        let (mint_access_rule, mint_mutability) = access_rules_map
            .remove(&ResourceMethodAuthKey::Mint)
            .unwrap_or((DenyAll, DenyAll));
        {
            main_roles.define_mutable_role(
                MINT_UPDATE_ROLE,
                RoleEntry::new(mint_mutability, [MINT_UPDATE_ROLE]),
            );
            main_roles.define_mutable_role(
                MINT_ROLE,
                RoleEntry::new(mint_access_rule, [MINT_UPDATE_ROLE]),
            );
        }

        // Burn
        let (burn_access_rule, burn_mutability) = access_rules_map
            .remove(&ResourceMethodAuthKey::Burn)
            .unwrap_or((DenyAll, DenyAll));
        {
            main_roles.define_mutable_role(
                BURN_UPDATE_ROLE,
                RoleEntry::new(burn_mutability, [BURN_UPDATE_ROLE]),
            );
            main_roles.define_mutable_role(
                BURN_ROLE,
                RoleEntry::new(burn_access_rule, [BURN_UPDATE_ROLE]),
            );
        }

        // Non Fungible Update data
        let (update_non_fungible_data_access_rule, update_non_fungible_data_mutability) =
            access_rules_map
                .remove(&ResourceMethodAuthKey::UpdateNonFungibleData)
                .unwrap_or((AllowAll, DenyAll));
        {
            main_roles.define_mutable_role(
                UPDATE_NON_FUNGIBLE_DATA_UPDATE_ROLE,
                RoleEntry::new(
                    update_non_fungible_data_mutability,
                    [UPDATE_NON_FUNGIBLE_DATA_UPDATE_ROLE],
                ),
            );

            main_roles.define_mutable_role(
                UPDATE_NON_FUNGIBLE_DATA_ROLE,
                RoleEntry::new(
                    update_non_fungible_data_access_rule,
                    [UPDATE_NON_FUNGIBLE_DATA_UPDATE_ROLE],
                ),
            );
        }

        // Withdraw
        let (withdraw_access_rule, withdraw_mutability) = access_rules_map
            .remove(&ResourceMethodAuthKey::Withdraw)
            .unwrap_or((AllowAll, DenyAll));
        {
            main_roles.define_mutable_role(
                WITHDRAW_ROLE,
                RoleEntry::new(withdraw_access_rule, [WITHDRAW_UPDATE_ROLE]),
            );
            main_roles.define_mutable_role(
                WITHDRAW_UPDATE_ROLE,
                RoleEntry::new(withdraw_mutability, [WITHDRAW_UPDATE_ROLE]),
            );
        }

        // Recall
        let (recall_access_rule, recall_mutability) = access_rules_map
            .remove(&ResourceMethodAuthKey::Recall)
            .unwrap_or((DenyAll, DenyAll));
        {
            main_roles.define_mutable_role(
                RECALL_ROLE,
                RoleEntry::new(recall_access_rule, [RECALL_UPDATE_ROLE]),
            );
            main_roles.define_mutable_role(
                RECALL_UPDATE_ROLE,
                RoleEntry::new(recall_mutability, [RECALL_UPDATE_ROLE]),
            );
        }

        // Freeze/Unfreeze Role
        if let Some((freeze_access_rule, freeze_mutability)) =
            access_rules_map.remove(&ResourceMethodAuthKey::Freeze)
        {
            main_roles.define_mutable_role(
                FREEZE_ROLE,
                RoleEntry::new(freeze_access_rule, [FREEZE_UPDATE_ROLE]),
            );
            main_roles.define_mutable_role(
                FREEZE_UPDATE_ROLE,
                RoleEntry::new(freeze_mutability, [FREEZE_UPDATE_ROLE]),
            );
        }

        // Deposit
        let (deposit_access_rule, deposit_mutability) = access_rules_map
            .remove(&ResourceMethodAuthKey::Deposit)
            .unwrap_or((AllowAll, DenyAll));
        {
            main_roles.define_mutable_role(
                DEPOSIT_ROLE,
                RoleEntry::new(deposit_access_rule, [DEPOSIT_UPDATE_ROLE]),
            );
            main_roles.define_mutable_role(
                DEPOSIT_UPDATE_ROLE,
                RoleEntry::new(deposit_mutability, [DEPOSIT_UPDATE_ROLE]),
            );
        }
    }

    // Metadata
    let (update_metadata_access_rule, update_metadata_mutability) = access_rules_map
        .remove(&ResourceMethodAuthKey::UpdateMetadata)
        .unwrap_or((DenyAll, DenyAll));
    let metadata_roles = {
        let mut metadata_roles = Roles::new();

<<<<<<< HEAD
        metadata_roles.define_mutable_role(
            METADATA_SETTER_ROLE,
            RoleEntry::new(update_metadata_access_rule, [METADATA_SETTER_UPDATER_ROLE]),
        );

        metadata_roles.define_mutable_role(
            METADATA_SETTER_UPDATER_ROLE,
            RoleEntry::new(update_metadata_mutability, [METADATA_SETTER_UPDATER_ROLE]),
=======
        metadata_roles.define_role(
            METADATA_ADMIN_ROLE,
            RoleEntry::new(
                update_metadata_access_rule,
                [METADATA_ADMIN_UPDATER_ROLE],
                false,
            ),
        );

        metadata_roles.define_role(
            METADATA_ADMIN_UPDATER_ROLE,
            RoleEntry::new(
                update_metadata_mutability,
                [METADATA_ADMIN_UPDATER_ROLE],
                false,
            ),
>>>>>>> 9590c47f
        );

        metadata_roles
    };

    btreemap!(
        ObjectModuleId::Main => main_roles,
        ObjectModuleId::Metadata => metadata_roles,
    )
}

pub fn features(
    track_total_supply: bool,
    access_rules: &BTreeMap<ResourceMethodAuthKey, (AccessRule, AccessRule)>,
) -> Vec<&str> {
    let mut features = Vec::new();

    if track_total_supply {
        features.push(TRACK_TOTAL_SUPPLY_FEATURE);
    }
    if access_rules.contains_key(&ResourceMethodAuthKey::Freeze) {
        features.push(VAULT_FREEZE_FEATURE);
    }
    if access_rules.contains_key(&ResourceMethodAuthKey::Recall) {
        features.push(VAULT_RECALL_FEATURE);
    }
    if access_rules.contains_key(&ResourceMethodAuthKey::Mint) {
        features.push(MINT_FEATURE);
    }
    if access_rules.contains_key(&ResourceMethodAuthKey::Burn) {
        features.push(BURN_FEATURE);
    }

    features
}

pub fn globalize_resource_manager<Y>(
    object_id: NodeId,
    resource_address_reservation: GlobalAddressReservation,
    access_rules: BTreeMap<ResourceMethodAuthKey, (AccessRule, AccessRule)>,
    metadata: BTreeMap<String, MetadataValue>,
    api: &mut Y,
) -> Result<ResourceAddress, RuntimeError>
where
    Y: ClientApi<RuntimeError>,
{
    let roles = build_access_rules(access_rules);
    let resman_access_rules = AccessRules::create(OwnerRole::None, roles, api)?.0;

    let metadata = Metadata::create_with_data(metadata, api)?;

    let address = api.globalize(
        btreemap!(
            ObjectModuleId::Main => object_id,
            ObjectModuleId::AccessRules => resman_access_rules.0,
            ObjectModuleId::Metadata => metadata.0,
        ),
        Some(resource_address_reservation),
    )?;

    Ok(ResourceAddress::new_or_panic(address.into()))
}

pub fn globalize_fungible_with_initial_supply<Y>(
    object_id: NodeId,
    resource_address_reservation: GlobalAddressReservation,
    access_rules: BTreeMap<ResourceMethodAuthKey, (AccessRule, AccessRule)>,
    metadata: BTreeMap<String, MetadataValue>,
    initial_supply: Decimal,
    api: &mut Y,
) -> Result<(ResourceAddress, Bucket), RuntimeError>
where
    Y: ClientApi<RuntimeError>,
{
    let roles = build_access_rules(access_rules);
    let resman_access_rules = AccessRules::create(OwnerRole::None, roles, api)?.0;
    let metadata = Metadata::create_with_data(metadata, api)?;

    let modules = btreemap!(
        ObjectModuleId::Main => object_id,
        ObjectModuleId::AccessRules => resman_access_rules.0,
        ObjectModuleId::Metadata => metadata.0,
    );

    let (address, bucket_id) = api.globalize_with_address_and_create_inner_object(
        modules,
        resource_address_reservation,
        FUNGIBLE_BUCKET_BLUEPRINT,
        vec![
            scrypto_encode(&LiquidFungibleResource::new(initial_supply)).unwrap(),
            scrypto_encode(&LockedFungibleResource::default()).unwrap(),
        ],
    )?;

    Ok((
        ResourceAddress::new_or_panic(address.into()),
        Bucket(Own(bucket_id)),
    ))
}

pub fn globalize_non_fungible_with_initial_supply<Y>(
    object_id: NodeId,
    resource_address_reservation: GlobalAddressReservation,
    access_rules: BTreeMap<ResourceMethodAuthKey, (AccessRule, AccessRule)>,
    metadata: BTreeMap<String, MetadataValue>,
    ids: BTreeSet<NonFungibleLocalId>,
    api: &mut Y,
) -> Result<(ResourceAddress, Bucket), RuntimeError>
where
    Y: ClientApi<RuntimeError>,
{
    let roles = build_access_rules(access_rules);

    let resman_access_rules = AccessRules::create(OwnerRole::None, roles, api)?.0;

    let metadata = Metadata::create_with_data(metadata, api)?;

    let (address, bucket_id) = api.globalize_with_address_and_create_inner_object(
        btreemap!(
            ObjectModuleId::Main => object_id,
            ObjectModuleId::AccessRules => resman_access_rules.0,
            ObjectModuleId::Metadata => metadata.0,
        ),
        resource_address_reservation,
        NON_FUNGIBLE_BUCKET_BLUEPRINT,
        vec![
            scrypto_encode(&LiquidNonFungibleResource::new(ids)).unwrap(),
            scrypto_encode(&LockedNonFungibleResource::default()).unwrap(),
        ],
    )?;

    Ok((
        ResourceAddress::new_or_panic(address.into()),
        Bucket(Own(bucket_id)),
    ))
}<|MERGE_RESOLUTION|>--- conflicted
+++ resolved
@@ -146,33 +146,14 @@
     let metadata_roles = {
         let mut metadata_roles = Roles::new();
 
-<<<<<<< HEAD
         metadata_roles.define_mutable_role(
-            METADATA_SETTER_ROLE,
-            RoleEntry::new(update_metadata_access_rule, [METADATA_SETTER_UPDATER_ROLE]),
+            METADATA_ADMIN_ROLE,
+            RoleEntry::new(update_metadata_access_rule, [METADATA_ADMIN_UPDATER_ROLE]),
         );
 
         metadata_roles.define_mutable_role(
-            METADATA_SETTER_UPDATER_ROLE,
-            RoleEntry::new(update_metadata_mutability, [METADATA_SETTER_UPDATER_ROLE]),
-=======
-        metadata_roles.define_role(
-            METADATA_ADMIN_ROLE,
-            RoleEntry::new(
-                update_metadata_access_rule,
-                [METADATA_ADMIN_UPDATER_ROLE],
-                false,
-            ),
-        );
-
-        metadata_roles.define_role(
             METADATA_ADMIN_UPDATER_ROLE,
-            RoleEntry::new(
-                update_metadata_mutability,
-                [METADATA_ADMIN_UPDATER_ROLE],
-                false,
-            ),
->>>>>>> 9590c47f
+            RoleEntry::new(update_metadata_mutability, [METADATA_ADMIN_UPDATER_ROLE]),
         );
 
         metadata_roles
