use colored::*;
use sbor::path::SborPath;
use sbor::rust::borrow::ToOwned;
use sbor::rust::boxed::Box;
use sbor::rust::cell::{RefCell, RefMut};
use sbor::rust::collections::*;
use sbor::rust::format;
use sbor::rust::marker::*;
use sbor::rust::ops::Deref;
use sbor::rust::ops::DerefMut;
use sbor::rust::string::String;
use sbor::rust::string::ToString;
use sbor::rust::vec;
use sbor::rust::vec::Vec;
use sbor::*;
use scrypto::core::{SNodeRef, ScryptoActor};
use scrypto::engine::types::*;
use scrypto::resource::AuthZoneClearInput;
use scrypto::values::*;
use transaction::validation::*;

use crate::engine::LoadedSNodeState::{Borrowed, Consumed, Static, Tracked};
use crate::engine::*;
use crate::ledger::*;
use crate::model::*;
use crate::wasm::*;

/// A call frame is the basic unit that forms a transaction call stack, which keeps track of the
/// owned objects by this function.
pub struct CallFrame<
    'p, // Parent frame lifetime
    's, // Substate store lifetime
    't, // Track lifetime
    'w, // WASM engine lifetime
    S,  // Substore store type
    W,  // WASM engine type
    I,  // WASM instance type
> where
    S: ReadableSubstateStore,
    W: WasmEngine<I>,
    I: WasmInstance,
{
    /// The transaction hash
    transaction_hash: Hash,
    /// The call depth
    depth: usize,
    /// Whether to show trace messages
    trace: bool,

    /// State track
    track: &'t mut Track<'s, S>,
    /// Wasm engine
    wasm_engine: &'w mut W,

    /// Owned Values
    buckets: HashMap<BucketId, RefCell<Bucket>>,
    proofs: HashMap<ProofId, RefCell<Proof>>,
    owned_values: HashMap<StoredValueId, RefCell<StoredValue>>,
    worktop: Option<RefCell<Worktop>>,
    auth_zone: Option<RefCell<AuthZone>>,

    /// Referenced values
    refed_values: HashMap<StoredValueId, ValueRefType>,

    /// Caller's auth zone
    caller_auth_zone: Option<&'p RefCell<AuthZone>>,

    phantom: PhantomData<I>,
}

#[derive(Debug, Clone, PartialEq, Eq)]
pub enum ValueType {
    Owned,
    Ref(ValueRefType),
}

#[derive(Debug, Clone, PartialEq, Eq)]
pub enum ValueRefType {
    Uncommitted {
        root: KeyValueStoreId,
        ancestors: Vec<KeyValueStoreId>,
    },
    Committed {
        component_address: ComponentAddress,
    },
}

fn stored_value_update(
    old: &ScryptoValue,
    new: &ScryptoValue,
) -> Result<HashSet<StoredValueId>, RuntimeError> {
    let old_ids = old.stored_value_ids();
    let new_ids = new.stored_value_ids();
    for old_id in &old_ids {
        if !new_ids.contains(old_id) {
            return Err(RuntimeError::StoredValueRemoved(old_id.clone()));
        }
    }

    let mut new_value_ids = HashSet::new();
    for new_id in new_ids {
        if !old_ids.contains(&new_id) {
            new_value_ids.insert(new_id);
        }
    }
    Ok(new_value_ids)
}

fn verify_stored_value(value: &ScryptoValue) -> Result<(), RuntimeError> {
    if !value.bucket_ids.is_empty() {
        return Err(RuntimeError::BucketNotAllowed);
    }
    if !value.proof_ids.is_empty() {
        return Err(RuntimeError::ProofNotAllowed);
    }
    Ok(())
}

fn verify_stored_key(value: &ScryptoValue) -> Result<(), RuntimeError> {
    if !value.bucket_ids.is_empty() {
        return Err(RuntimeError::BucketNotAllowed);
    }
    if !value.proof_ids.is_empty() {
        return Err(RuntimeError::ProofNotAllowed);
    }
    if !value.vault_ids.is_empty() {
        return Err(RuntimeError::VaultNotAllowed);
    }
    if !value.kv_store_ids.is_empty() {
        return Err(RuntimeError::KeyValueStoreNotAllowed);
    }
    Ok(())
}

pub enum ConsumedSNodeState {
    Bucket(Bucket),
    Proof(Proof),
}

pub enum TrackedSNodeState {
    Component(ScryptoActorInfo, BlueprintAbi, ValidatedPackage, String, Component),
    Resource(ResourceAddress, ResourceManager),
    TrackedVault((ComponentAddress, VaultId), Vault),
}

pub enum BorrowedSNodeState<'a> {
    AuthZone(RefMut<'a, AuthZone>),
    Worktop(RefMut<'a, Worktop>),
    Bucket(BucketId, RefMut<'a, Bucket>),
    Proof(ProofId, RefMut<'a, Proof>),
    Vault(VaultId, RefMut<'a, StoredValue>, ValueType),
    Blueprint(
        ScryptoActorInfo,
        ValidatedPackage,
    ),
<<<<<<< HEAD
=======
    Component(ScryptoActorInfo, ValidatedPackage, Component),
    Resource(ResourceAddress, ResourceManager),
    Bucket(BucketId, RefMut<'a, Bucket>),
    Proof(ProofId, RefMut<'a, Proof>),
    Vault(VaultId, RefMut<'a, StoredValue>, ValueType),
    TrackedVault(VaultId, Vault, ValueType),
>>>>>>> 0189a737
}

pub enum StaticSNodeState {
    Package,
    Resource,
    System,
    TransactionProcessor,
}

pub enum LoadedSNodeState<'a> {
    Static(StaticSNodeState),
    Consumed(Option<ConsumedSNodeState>),
    Borrowed(BorrowedSNodeState<'a>),
    Tracked(TrackedSNodeState),
}

pub enum SNodeState<'a> {
    Root,
    SystemStatic,
    TransactionProcessorStatic,
    PackageStatic,
    AuthZoneRef(&'a mut AuthZone),
    WorktopRef(&'a mut Worktop),
    // TODO: use reference to the package
    Blueprint(
        ScryptoActorInfo,
        ValidatedPackage,
    ),
    Component(
        ScryptoActorInfo,
        ValidatedPackage,
        &'a mut Component,
    ),
    ResourceStatic,
    ResourceRef(ResourceAddress, &'a mut ResourceManager),
    BucketRef(BucketId, &'a mut Bucket),
    Bucket(Bucket),
    ProofRef(ProofId, &'a mut Proof),
    Proof(Proof),
    VaultRef(VaultId, &'a mut StoredValue),
    TrackedVaultRef((ComponentAddress, VaultId), &'a mut Vault),
}

#[derive(Debug, Copy, Clone, PartialEq, Eq)]
pub enum MoveMethod {
    AsReturn,
    AsArgument,
}

impl<'a> LoadedSNodeState<'a> {
    fn to_snode_state(&mut self) -> SNodeState {
        match self {
            Static(static_state) => match static_state {
                StaticSNodeState::Package => SNodeState::PackageStatic,
                StaticSNodeState::Resource => SNodeState::ResourceStatic,
                StaticSNodeState::System => SNodeState::SystemStatic,
                StaticSNodeState::TransactionProcessor => SNodeState::TransactionProcessorStatic,
            },
            Consumed(ref mut to_consume) => match to_consume.take().unwrap() {
                ConsumedSNodeState::Proof(proof) => SNodeState::Proof(proof),
                ConsumedSNodeState::Bucket(bucket) => SNodeState::Bucket(bucket),
            },
            Borrowed(ref mut borrowed) => match borrowed {
                BorrowedSNodeState::AuthZone(s) => SNodeState::AuthZoneRef(s),
                BorrowedSNodeState::Worktop(s) => SNodeState::WorktopRef(s),
                BorrowedSNodeState::Blueprint(
                    info,
                    package,
                ) => SNodeState::Blueprint(
                    info.clone(),
                    package.clone(),
                ),
                BorrowedSNodeState::Bucket(id, s) => SNodeState::BucketRef(*id, s),
                BorrowedSNodeState::Proof(id, s) => SNodeState::ProofRef(*id, s),
                BorrowedSNodeState::Vault(id, vault, ..) => SNodeState::VaultRef(*id, vault),
            },
            Tracked(ref mut tracked) => match tracked {
                TrackedSNodeState::Component(
                    info,
                    package,
                    component,
                ) => SNodeState::Component(
                    info.clone(),
                    package.clone(),
                    component,
                ),
                TrackedSNodeState::Resource(addr, s) => SNodeState::ResourceRef(*addr, s),
                TrackedSNodeState::TrackedVault(address, vault)=> {
                    SNodeState::TrackedVaultRef(*address, vault)
                }
            }
        }
    }

    fn cleanup<S: ReadableSubstateStore>(self, track: &mut Track<S>) {
<<<<<<< HEAD
        if let Tracked(tracked) = self {
            match tracked {
                TrackedSNodeState::Component(actor, _, _, _, component) => {
=======
        if let Borrowed(borrowed) = self {
            match borrowed {
                BorrowedSNodeState::AuthZone(..) => {}
                BorrowedSNodeState::Worktop(..) => {}
                BorrowedSNodeState::Bucket(..) => {}
                BorrowedSNodeState::Proof(..) => {}
                BorrowedSNodeState::Vault(..) => {}
                BorrowedSNodeState::Blueprint(..) => {}
                BorrowedSNodeState::Component(actor, _, component) => {
>>>>>>> 0189a737
                    track.return_borrowed_global_mut_value(
                        actor.component_address().unwrap(),
                        component,
                    );
                }
                TrackedSNodeState::Resource(resource_address, resource_manager) => {
                    track.return_borrowed_global_mut_value(resource_address, resource_manager);
                }
                TrackedSNodeState::TrackedVault(vault_address, vault) => {
                    track.return_borrowed_global_mut_value(vault_address, vault);
                },
            }
        }
    }
}

impl<'p, 's, 't, 'w, S, W, I> CallFrame<'p, 's, 't, 'w, S, W, I>
where
    S: ReadableSubstateStore,
    W: WasmEngine<I>,
    I: WasmInstance,
{
    pub fn new_root(
        verbose: bool,
        transaction_hash: Hash,
        signer_public_keys: Vec<EcdsaPublicKey>,
        track: &'t mut Track<'s, S>,
        wasm_engine: &'w mut W,
    ) -> Self {
        let signer_public_keys: BTreeSet<NonFungibleId> = signer_public_keys
            .clone()
            .into_iter()
            .map(|public_key| NonFungibleId::from_bytes(public_key.to_vec()))
            .collect();

        let mut initial_auth_zone_proofs = Vec::new();
        if !signer_public_keys.is_empty() {
            // Proofs can't be zero amount
            let mut ecdsa_bucket = Bucket::new(ResourceContainer::new_non_fungible(
                ECDSA_TOKEN,
                signer_public_keys,
            ));
            let ecdsa_proof = ecdsa_bucket.create_proof(ECDSA_TOKEN_BUCKET_ID).unwrap();
            initial_auth_zone_proofs.push(ecdsa_proof);
        }

        Self::new(
            transaction_hash,
            0,
            verbose,
            track,
            wasm_engine,
            Some(RefCell::new(AuthZone::new_with_proofs(
                initial_auth_zone_proofs,
            ))),
            Some(RefCell::new(Worktop::new())),
            HashMap::new(),
            HashMap::new(),
            None,
        )
    }

    pub fn new(
        transaction_hash: Hash,
        depth: usize,
        trace: bool,
        track: &'t mut Track<'s, S>,
        wasm_engine: &'w mut W,
        auth_zone: Option<RefCell<AuthZone>>,
        worktop: Option<RefCell<Worktop>>,
        buckets: HashMap<BucketId, Bucket>,
        proofs: HashMap<ProofId, Proof>,
        caller_auth_zone: Option<&'p RefCell<AuthZone>>,
    ) -> Self {
        let mut celled_buckets = HashMap::new();
        for (id, b) in buckets {
            celled_buckets.insert(id, RefCell::new(b));
        }

        let mut celled_proofs = HashMap::new();
        for (id, proof) in proofs {
            celled_proofs.insert(id, RefCell::new(proof));
        }

        Self {
            transaction_hash,
            depth,
            trace,
            track,
            wasm_engine,
            buckets: celled_buckets,
            proofs: celled_proofs,
            owned_values: HashMap::new(),
            refed_values: HashMap::new(),
            worktop,
            auth_zone,
            caller_auth_zone,
            phantom: PhantomData,
        }
    }

    /// Checks resource leak.
    fn check_resource(&mut self) -> Result<(), RuntimeError> {
        self.sys_log(Level::Info, "Resource check started".to_string());
        let mut success = true;
        let mut resource = ResourceFailure::Unknown;

        for (bucket_id, ref_bucket) in &self.buckets {
            self.sys_log(
                Level::Warn,
                format!("Dangling bucket: {}, {:?}", bucket_id, ref_bucket),
            );
            resource = ResourceFailure::Resource(ref_bucket.borrow().resource_address());
            success = false;
        }

        let values: HashMap<StoredValueId, StoredValue> = self
            .owned_values
            .drain()
            .map(|(id, c)| (id, c.into_inner()))
            .collect();
        for (_, value) in values {
            self.sys_log(Level::Warn, format!("Dangling value: {:?}", value));
            resource = match value {
                StoredValue::Vault(_, vault) => ResourceFailure::Resource(vault.resource_address()),
                StoredValue::KeyValueStore(..) => ResourceFailure::UnclaimedKeyValueStore,
            };
            success = false;
        }

        if let Some(ref_worktop) = &self.worktop {
            let worktop = ref_worktop.borrow();
            if !worktop.is_empty() {
                self.sys_log(Level::Warn, "Resource worktop is not empty".to_string());
                resource = ResourceFailure::Resources(worktop.resource_addresses());
                success = false;
            }
        }

        self.sys_log(Level::Info, "Resource check ended".to_string());
        if success {
            Ok(())
        } else {
            Err(RuntimeError::ResourceCheckFailure(resource))
        }
    }

    fn process_call_data(validated: &ScryptoValue) -> Result<(), RuntimeError> {
        if !validated.kv_store_ids.is_empty() {
            return Err(RuntimeError::KeyValueStoreNotAllowed);
        }
        if !validated.vault_ids.is_empty() {
            return Err(RuntimeError::VaultNotAllowed);
        }
        Ok(())
    }

    fn process_return_data(
        &mut self,
        from: Option<SNodeRef>,
        validated: &ScryptoValue,
    ) -> Result<(), RuntimeError> {
        if !validated.kv_store_ids.is_empty() {
            return Err(RuntimeError::KeyValueStoreNotAllowed);
        }

        // Allow vaults to be returned from ResourceStatic
        // TODO: Should we allow vaults to be returned by any component?
        if !matches!(from, Some(SNodeRef::ResourceRef(_))) {
            if !validated.vault_ids.is_empty() {
                return Err(RuntimeError::VaultNotAllowed);
            }
        }

        Ok(())
    }

    /// Sends buckets to another component/blueprint, either as argument or return
    fn send_buckets(
        from: &mut HashMap<BucketId, RefCell<Bucket>>,
        bucket_ids: &HashMap<BucketId, SborPath>,
    ) -> Result<HashMap<BucketId, Bucket>, RuntimeError> {
        let mut buckets = HashMap::new();
        for (bucket_id, _) in bucket_ids {
            let bucket = from
                .remove(bucket_id)
                .ok_or(RuntimeError::BucketNotFound(*bucket_id))?
                .into_inner();
            if bucket.is_locked() {
                return Err(RuntimeError::CantMoveLockedBucket);
            }
            buckets.insert(*bucket_id, bucket);
        }
        Ok(buckets)
    }

    /// Sends proofs to another component/blueprint, either as argument or return
    fn send_vaults(
        &mut self,
        vault_ids: &HashSet<VaultId>,
    ) -> Result<HashMap<VaultId, Vault>, RuntimeError> {
        let mut vault_ids_to_take = HashSet::new();
        for vault_id in vault_ids {
            vault_ids_to_take.insert(StoredValueId::VaultId(*vault_id));
        }
        let vaults_to_take = self.take_set(&vault_ids_to_take)?;

        let mut vaults = HashMap::new();
        for vault_to_take in vaults_to_take {
            match vault_to_take {
                StoredValue::Vault(vault_id, vault) => {
                    vaults.insert(vault_id, vault);
                }
                _ => panic!("Expected vault but was {:?}", vault_to_take),
            }
        }

        Ok(vaults)
    }

    /// Sends proofs to another component/blueprint, either as argument or return
    fn send_proofs(
        from: &mut HashMap<ProofId, RefCell<Proof>>,
        proof_ids: &HashMap<ProofId, SborPath>,
        method: MoveMethod,
    ) -> Result<HashMap<ProofId, Proof>, RuntimeError> {
        let mut proofs = HashMap::new();
        for (proof_id, _) in proof_ids {
            let mut proof = from
                .remove(proof_id)
                .ok_or(RuntimeError::ProofNotFound(*proof_id))?
                .into_inner();
            if proof.is_restricted() {
                return Err(RuntimeError::CantMoveRestrictedProof(*proof_id));
            }
            if matches!(method, MoveMethod::AsArgument) {
                proof.change_to_restricted();
            }
            proofs.insert(*proof_id, proof);
        }
        Ok(proofs)
    }

    pub fn run(
        &mut self,
        snode_ref: Option<SNodeRef>, // TODO: Remove, abstractions between invoke_snode() and run() are a bit messy right now
        snode: SNodeState<'p>,
        fn_ident: &str,
        input: ScryptoValue,
    ) -> Result<
        (
            ScryptoValue,
            HashMap<BucketId, Bucket>,
            HashMap<ProofId, Proof>,
            HashMap<VaultId, Vault>,
        ),
        RuntimeError,
    > {
        let output = match snode {
            SNodeState::Root => {
                panic!("Root is not runnable")
            }
            SNodeState::SystemStatic => {
                System::static_main(fn_ident, input, self).map_err(RuntimeError::SystemError)
            }
            SNodeState::TransactionProcessorStatic => {
                TransactionProcessor::static_main(fn_ident, input, self).map_err(|e| match e {
                    TransactionProcessorError::InvalidRequestData(_) => panic!("Illegal state"),
                    TransactionProcessorError::InvalidMethod => panic!("Illegal state"),
                    TransactionProcessorError::RuntimeError(e) => e,
                })
            }
            SNodeState::PackageStatic => ValidatedPackage::static_main(fn_ident, input, self)
                .map_err(RuntimeError::PackageError),
            SNodeState::AuthZoneRef(auth_zone) => auth_zone
                .main(fn_ident, input, self)
                .map_err(RuntimeError::AuthZoneError),
            SNodeState::WorktopRef(worktop) => worktop
                .main(fn_ident, input, self)
                .map_err(RuntimeError::WorktopError),
            SNodeState::Blueprint(
                actor,
                package,
            ) => {
                let export_name = format!("{}_main", actor.blueprint_name());
                package.invoke(
                    &actor,
                    &mut None,
                    export_name,
                    fn_ident,
                    input,
                    self,
                )
            }
            SNodeState::Component(
                actor,
                package,
                component,
            ) => {
                let initial_value = ScryptoValue::from_slice(component.state()).unwrap();
                for value_id in initial_value.stored_value_ids() {
                    self.refed_values.insert(
                        value_id,
                        ValueRefType::Committed {
                            component_address: actor.component_address().unwrap(),
                        },
                    );
                }

                let mut maybe_component = Some(component);
                let export_name = format!("{}_main", actor.blueprint_name());
                let rtn = package.invoke(
                    &actor,
                    &mut maybe_component,
                    export_name,
                    fn_ident,
                    input,
                    self,
                )?;

                let component = maybe_component.unwrap();
                let value = ScryptoValue::from_slice(component.state())
                    .map_err(RuntimeError::DecodeError)?;
                verify_stored_value(&value)?;
                let new_value_ids = stored_value_update(&initial_value, &value)?;
                let addr = actor.component_address().unwrap();
                // TODO: should we take values when component is actually written to rather than at the end of invocation?
                let new_values = self.take_values(&new_value_ids)?;
                self.track.insert_objects_into_component(new_values, addr);

                Ok(rtn)
            }
            SNodeState::ResourceStatic => ResourceManager::static_main(fn_ident, input, self)
                .map_err(RuntimeError::ResourceManagerError),
            SNodeState::ResourceRef(resource_address, resource_manager) => {
                let return_value = resource_manager
                    .main(resource_address, fn_ident, input, self)
                    .map_err(RuntimeError::ResourceManagerError)?;

                Ok(return_value)
            }
            SNodeState::BucketRef(bucket_id, bucket) => bucket
                .main(bucket_id, fn_ident, input, self)
                .map_err(RuntimeError::BucketError),
            SNodeState::Bucket(bucket) => bucket
                .consuming_main(fn_ident, input, self)
                .map_err(RuntimeError::BucketError),
            SNodeState::ProofRef(_, proof) => proof
                .main(fn_ident, input, self)
                .map_err(RuntimeError::ProofError),
            SNodeState::Proof(proof) => proof
                .main_consume(fn_ident, input)
                .map_err(RuntimeError::ProofError),
            SNodeState::VaultRef(_vault_id, value) => match value {
                StoredValue::Vault(id, vault) => vault
                    .main(*id, fn_ident, input, self)
                    .map_err(RuntimeError::VaultError),
                _ => panic!("Should be a vault"),
            },
            SNodeState::TrackedVaultRef((_component_address, vault_id), vault) => vault
                .main(vault_id, fn_ident, input, self)
                .map_err(RuntimeError::VaultError),
        }?;

        self.process_return_data(snode_ref, &output)?;

        // figure out what buckets and resources to return
        let moving_buckets = Self::send_buckets(&mut self.buckets, &output.bucket_ids)?;
        let moving_proofs =
            Self::send_proofs(&mut self.proofs, &output.proof_ids, MoveMethod::AsReturn)?;
        let moving_vaults = self.send_vaults(&output.vault_ids)?;

        // drop proofs and check resource leak
        for (_, proof) in self.proofs.drain() {
            proof.into_inner().drop();
        }

        if self.auth_zone.is_some() {
            self.invoke_snode(
                SNodeRef::AuthZoneRef,
                "clear".to_string(),
                ScryptoValue::from_typed(&AuthZoneClearInput {}),
            )?;
        }

        self.check_resource()?;

        Ok((output, moving_buckets, moving_proofs, moving_vaults))
    }

    fn take_values(
        &mut self,
        value_ids: &HashSet<StoredValueId>,
    ) -> Result<Vec<StoredValue>, RuntimeError> {
        let values = self.take_set(value_ids)?;
        for value in &values {
            if let StoredValue::KeyValueStore(_, store) = value {
                for id in store.all_descendants() {
                    self.refed_values.remove(&id);
                }
            }
        }
        Ok(values)
    }

    fn read_kv_store_entry_internal(
        &mut self,
        kv_store_id: KeyValueStoreId,
        key: &ScryptoValue,
    ) -> Result<(Option<ScryptoValue>, ValueType), RuntimeError> {
        verify_stored_key(key)?;

        let (maybe_value, value_type) = if self
            .owned_values
            .contains_key(&StoredValueId::KeyValueStoreId(kv_store_id.clone()))
        {
            let store = Self::get_owned_kv_store_mut(&mut self.owned_values, &kv_store_id).unwrap();
            let value = store.store.get(&key.raw).cloned();
            (value, ValueType::Owned)
        } else {
            let value_id = StoredValueId::KeyValueStoreId(kv_store_id.clone());
            let maybe_value_ref = self.refed_values.get(&value_id).cloned();
            let value_ref =
                maybe_value_ref.ok_or(RuntimeError::KeyValueStoreNotFound(kv_store_id.clone()))?;
            let value = match &value_ref {
                ValueRefType::Uncommitted { root, ancestors } => {
                    let root_store =
                        Self::get_owned_kv_store_mut(&mut self.owned_values, root).unwrap();
                    let mut value = root_store.get_child(ancestors, &value_id);
                    match value.deref_mut() {
                        StoredValue::KeyValueStore(_, store) => store.store.get(&key.raw).cloned(),
                        _ => panic!("Substate value is not a KeyValueStore entry"),
                    }
                }
                ValueRefType::Committed { component_address } => {
                    let substate_value = self.track.read_key_value(
                        Address::KeyValueStore(*component_address, kv_store_id),
                        key.raw.to_vec(),
                    );
                    match substate_value {
                        SubstateValue::KeyValueStoreEntry(v) => v,
                        _ => panic!("Substate value is not a KeyValueStore entry"),
                    }
                    .map(|v| ScryptoValue::from_slice(&v).expect("Expected to decode."))
                }
            };
            (value, ValueType::Ref(value_ref))
        };

        Ok((maybe_value, value_type))
    }

    pub fn take_set(
        &mut self,
        other: &HashSet<StoredValueId>,
    ) -> Result<Vec<StoredValue>, RuntimeError> {
        let mut taken_values = Vec::new();

        for id in other {
            let value = self
                .owned_values
                .remove(id)
                .ok_or(RuntimeError::ValueNotFound(*id))?
                .into_inner();
            taken_values.push(value);
        }

        Ok(taken_values)
    }

    pub fn get_owned_kv_store_mut<'a>(
        owned_values: &'a mut HashMap<StoredValueId, RefCell<StoredValue>>,
        kv_store_id: &KeyValueStoreId,
    ) -> Option<&'a mut PreCommittedKeyValueStore> {
        owned_values
            .get_mut(&StoredValueId::KeyValueStoreId(*kv_store_id))
            .map(|v| {
                let stored_value = v.get_mut();
                match stored_value {
                    StoredValue::KeyValueStore(_, store) => store,
                    _ => panic!("Expected KV store"),
                }
            })
    }
}

impl<'p, 's, 't, 'w, S, W, I> SystemApi<W, I> for CallFrame<'p, 's, 't, 'w, S, W, I>
where
    S: ReadableSubstateStore,
    W: WasmEngine<I>,
    I: WasmInstance,
{
    fn wasm_engine(&mut self) -> &mut W {
        self.wasm_engine
    }

    fn invoke_snode(
        &mut self,
        snode_ref: SNodeRef,
        fn_ident: String,
        input: ScryptoValue,
    ) -> Result<ScryptoValue, RuntimeError> {
        self.sys_log(Level::Debug, format!("{:?} {:?}", snode_ref, &fn_ident));

        Self::process_call_data(&input)?;
        // Figure out what buckets and proofs to move from this process
        let mut moving_buckets = HashMap::new();
        let mut moving_proofs = HashMap::new();
        moving_buckets.extend(Self::send_buckets(&mut self.buckets, &input.bucket_ids)?);
        moving_proofs.extend(Self::send_proofs(
            &mut self.proofs,
            &input.proof_ids,
            MoveMethod::AsArgument,
        )?);
        self.sys_log(
            Level::Debug,
            format!("Sending buckets: {:?}", moving_buckets),
        );
        self.sys_log(Level::Debug, format!("Sending proofs: {:?}", moving_proofs));

        // Authorization and state load
        let (mut loaded_snode, method_auths) = match &snode_ref {
            SNodeRef::TransactionProcessor => {
                // FIXME: only TransactionExecutor can invoke this function
                Ok((Static(StaticSNodeState::TransactionProcessor), vec![]))
            }
            SNodeRef::PackageStatic => Ok((Static(StaticSNodeState::Package), vec![])),
            SNodeRef::SystemStatic => Ok((Static(StaticSNodeState::System), vec![])),
            SNodeRef::AuthZoneRef => {
                if let Some(auth_zone) = &self.auth_zone {
                    let borrowed = auth_zone.borrow_mut();
                    Ok((Borrowed(BorrowedSNodeState::AuthZone(borrowed)), vec![]))
                } else {
                    Err(RuntimeError::AuthZoneDoesNotExist)
                }
            }
            SNodeRef::WorktopRef => {
                if let Some(worktop_ref) = &self.worktop {
                    let worktop = worktop_ref.borrow_mut();
                    Ok((Borrowed(BorrowedSNodeState::Worktop(worktop)), vec![]))
                } else {
                    Err(RuntimeError::WorktopDoesNotExist)
                }
            }
            SNodeRef::Scrypto(actor) => match actor {
                ScryptoActor::Blueprint(package_address, blueprint_name) => {
                    let substate_value = self
                        .track
                        .read_value(package_address.clone())
                        .ok_or(RuntimeError::PackageNotFound(*package_address))?;
                    let package = match substate_value {
                        SubstateValue::Package(package) => package,
                        _ => panic!("Value is not a package"),
                    };
                    let abi = package.blueprint_abi(blueprint_name).ok_or(
                        RuntimeError::BlueprintNotFound(
                            package_address.clone(),
                            blueprint_name.clone(),
                        ),
                    )?;
                    let fn_abi = abi
                        .get_fn_abi(&fn_ident)
                        .ok_or(RuntimeError::MethodDoesNotExist(fn_ident.clone()))?;
                    if !fn_abi.input.matches(&input.dom) {
                        return Err(RuntimeError::InvalidMethodArgument {
                            fn_ident,
                            input: input.dom,
                        });
                    }
                    Ok((
                        Borrowed(BorrowedSNodeState::Blueprint(
                            ScryptoActorInfo::blueprint(
                                package_address.clone(),
                                blueprint_name.clone(),
                            ),
                            package.clone()
                        )),
                        vec![],
                    ))
                }
                ScryptoActor::Component(component_address) => {
                    let component_address = *component_address;

                    let component: Component = self
                        .track
                        .borrow_global_mut_value(component_address)
                        .map_err(|e| match e {
                            TrackError::NotFound => {
                                RuntimeError::ComponentNotFound(component_address)
                            }
                            TrackError::Reentrancy => {
                                RuntimeError::ComponentReentrancy(component_address)
                            }
                        })?
                        .into();
                    let package_address = component.package_address();
                    let blueprint_name = component.blueprint_name().to_string();
                    let substate_value = self
                        .track
                        .read_value(package_address)
                        .ok_or(RuntimeError::PackageNotFound(package_address))?;
                    let package = match substate_value {
                        SubstateValue::Package(package) => package,
                        _ => panic!("Value is not a package"),
                    };

                    let abi = package
                        .blueprint_abi(&blueprint_name)
                        .expect("Blueprint not found for existing component");
                    let fn_abi = abi
                        .get_fn_abi(&fn_ident)
                        .ok_or(RuntimeError::MethodDoesNotExist(fn_ident.clone()))?;
                    if !fn_abi.input.matches(&input.dom) {
                        return Err(RuntimeError::InvalidMethodArgument {
                            fn_ident,
                            input: input.dom,
                        });
                    }
                    let (_, method_auths) =
                        component.method_authorization(&abi.structure, &fn_ident);

                    Ok((
                        Tracked(TrackedSNodeState::Component(
                            ScryptoActorInfo::component(
                                package_address,
                                blueprint_name,
                                component_address,
                            ),
                            package.clone(),
                            component,
                        )),
                        method_auths,
                    ))
                }
            },
            SNodeRef::ResourceStatic => Ok((Static(StaticSNodeState::Resource), vec![])),
            SNodeRef::ResourceRef(resource_address) => {
                let resource_manager: ResourceManager = self
                    .track
                    .borrow_global_mut_value(resource_address.clone())
                    .map_err(|e| match e {
                        TrackError::NotFound => {
                            RuntimeError::ResourceManagerNotFound(resource_address.clone())
                        }
                        TrackError::Reentrancy => panic!("Reentrancy occurred in resource manager"),
                    })?
                    .into();

                let method_auth = resource_manager.get_auth(&fn_ident, &input).clone();
                Ok((
                    Tracked(TrackedSNodeState::Resource(
                        resource_address.clone(),
                        resource_manager,
                    )),
                    vec![method_auth],
                ))
            }
            SNodeRef::Bucket(bucket_id) => {
                let bucket = self
                    .buckets
                    .remove(&bucket_id)
                    .ok_or(RuntimeError::BucketNotFound(bucket_id.clone()))?
                    .into_inner();
                let resource_address = bucket.resource_address();
                let substate_value = self.track.read_value(resource_address.clone()).unwrap();
                let resource_manager = match substate_value {
                    SubstateValue::Resource(resource_manager) => resource_manager,
                    _ => panic!("Value is not a resource manager"),
                };
                let method_auth = resource_manager.get_consuming_bucket_auth(&fn_ident);
                Ok((
                    Consumed(Some(ConsumedSNodeState::Bucket(bucket))),
                    vec![method_auth.clone()],
                ))
            }
            SNodeRef::BucketRef(bucket_id) => {
                let bucket_cell = self
                    .buckets
                    .get(&bucket_id)
                    .ok_or(RuntimeError::BucketNotFound(bucket_id.clone()))?;
                let bucket = bucket_cell.borrow_mut();
                Ok((
                    Borrowed(BorrowedSNodeState::Bucket(bucket_id.clone(), bucket)),
                    vec![],
                ))
            }
            SNodeRef::ProofRef(proof_id) => {
                let proof_cell = self
                    .proofs
                    .get(&proof_id)
                    .ok_or(RuntimeError::ProofNotFound(proof_id.clone()))?;
                let proof = proof_cell.borrow_mut();
                Ok((
                    Borrowed(BorrowedSNodeState::Proof(proof_id.clone(), proof)),
                    vec![],
                ))
            }
            SNodeRef::Proof(proof_id) => {
                let proof = self
                    .proofs
                    .remove(&proof_id)
                    .ok_or(RuntimeError::ProofNotFound(proof_id.clone()))?
                    .into_inner();
                Ok((Consumed(Some(ConsumedSNodeState::Proof(proof))), vec![]))
            }
            SNodeRef::VaultRef(vault_id) => {
                let (resource_address, snode_state) = {
                    if let Some(value) = self.owned_values.get(&StoredValueId::VaultId(*vault_id)) {
                        let resource_address = match value.borrow().deref() {
                            StoredValue::Vault(_, vault) => vault.resource_address(),
                            _ => panic!("Expected vault"),
                        };

                        (
                            resource_address,
                            Borrowed(BorrowedSNodeState::Vault(
                                vault_id.clone(),
                                value.borrow_mut(),
                                ValueType::Owned,
                            )),
                        )
                    } else {
                        let value_id = StoredValueId::VaultId(*vault_id);
                        let maybe_value_ref = self.refed_values.get(&value_id).cloned();
                        let value_ref =
                            maybe_value_ref.ok_or(RuntimeError::ValueNotFound(value_id.clone()))?;
                        match value_ref {
                            ValueRefType::Uncommitted {
                                root,
                                ref ancestors,
                            } => {
                                let root_store =
                                    Self::get_owned_kv_store_mut(&mut self.owned_values, &root)
                                        .unwrap();
                                let value = root_store.get_child(ancestors, &value_id);
                                let resource_address = match value.deref() {
                                    StoredValue::Vault(_, vault) => vault.resource_address(),
                                    _ => panic!("Expected vault"),
                                };
                                (
                                    resource_address,
                                    Borrowed(BorrowedSNodeState::Vault(
                                        vault_id.clone(),
                                        value,
                                        ValueType::Ref(value_ref),
                                    )),
                                )
                            }
                            ValueRefType::Committed { component_address } => {
                                let vault_address = (component_address, *vault_id);
                                let vault: Vault = self
                                    .track
                                    .borrow_global_mut_value(vault_address.clone())
                                    .map_err(|e| match e {
                                        TrackError::NotFound => panic!("Expected to find vault"),
                                        TrackError::Reentrancy => {
                                            panic!("Vault logic is causing reentrancy")
                                        }
                                    })?
                                    .into();
                                let resource_address = vault.resource_address();
                                (
                                    resource_address,
                                    Tracked(TrackedSNodeState::TrackedVault(
                                        vault_address,
                                        vault,
                                    )),
                                )
                            }
                        }
                    }
                };

                let substate_value = self.track.read_value(resource_address.clone()).unwrap();
                let resource_manager = match substate_value {
                    SubstateValue::Resource(resource_manager) => resource_manager,
                    _ => panic!("Value is not a resource manager"),
                };

                let method_auth = resource_manager.get_vault_auth(&fn_ident);
                Ok((snode_state, vec![method_auth.clone()]))
            }
        }?;

        // Authorization check
        if !method_auths.is_empty() {
            let mut auth_zones = Vec::new();
            if let Some(self_auth_zone) = &self.auth_zone {
                auth_zones.push(self_auth_zone.borrow());
            }

            match &loaded_snode {
                // Resource auth check includes caller
                Tracked(TrackedSNodeState::Resource(_, _))
                | Borrowed(BorrowedSNodeState::Vault(_, _, _))
                | Tracked(TrackedSNodeState::TrackedVault(..))
                | Borrowed(BorrowedSNodeState::Bucket(..))
                | Borrowed(BorrowedSNodeState::Blueprint(..))
                | Tracked(TrackedSNodeState::Component(..))
                | Consumed(Some(ConsumedSNodeState::Bucket(_))) => {
                    if let Some(auth_zone) = self.caller_auth_zone {
                        auth_zones.push(auth_zone.borrow());
                    }
                }
                // Extern call auth check
                _ => {}
            };

            let mut borrowed = Vec::new();
            for auth_zone in &auth_zones {
                borrowed.push(auth_zone.deref());
            }
            for method_auth in method_auths {
                method_auth
                    .check(&borrowed)
                    .map_err(|error| RuntimeError::AuthorizationError {
                        function: fn_ident.clone(),
                        authorization: method_auth,
                        error,
                    })?;
            }
        }

        // start a new frame
        let mut frame = CallFrame::new(
            self.transaction_hash,
            self.depth + 1,
            self.trace,
            self.track,
            self.wasm_engine,
            match loaded_snode {
                Borrowed(BorrowedSNodeState::Blueprint(..))
                | Tracked(TrackedSNodeState::Component(..))
                | Static(StaticSNodeState::TransactionProcessor) => {
                    Some(RefCell::new(AuthZone::new()))
                }
                _ => None,
            },
            match loaded_snode {
                Static(StaticSNodeState::TransactionProcessor) => {
                    Some(RefCell::new(Worktop::new()))
                }
                _ => None,
            },
            moving_buckets,
            moving_proofs,
            self.auth_zone.as_ref(),
        );

        // invoke the main function
        let snode = loaded_snode.to_snode_state();
        let (result, received_buckets, received_proofs, mut received_vaults) =
            frame.run(Some(snode_ref), snode, &fn_ident, input)?;

        // Return borrowed snodes
        loaded_snode.cleanup(&mut self.track);

        // move buckets and proofs to this process.
        self.sys_log(
            Level::Debug,
            format!("Received buckets: {:?}", received_buckets),
        );
        self.sys_log(
            Level::Debug,
            format!("Received proofs: {:?}", received_proofs),
        );
        for (bucket_id, bucket) in received_buckets {
            self.buckets.insert(bucket_id, RefCell::new(bucket));
        }
        for (proof_id, proof) in received_proofs {
            self.proofs.insert(proof_id, RefCell::new(proof));
        }
        for (vault_id, vault) in received_vaults.drain() {
            self.owned_values.insert(
                StoredValueId::VaultId(vault_id.clone()),
                RefCell::new(StoredValue::Vault(vault_id, vault)),
            );
        }

        Ok(result)
    }

    fn get_non_fungible(
        &mut self,
        non_fungible_address: &NonFungibleAddress,
    ) -> Option<NonFungible> {
        let parent_address = Address::NonFungibleSet(non_fungible_address.resource_address());
        let key = non_fungible_address.non_fungible_id().to_vec();
        if let SubstateValue::NonFungible(non_fungible) =
            self.track.read_key_value(parent_address, key)
        {
            non_fungible
        } else {
            panic!("Value is not a non fungible");
        }
    }

    fn set_non_fungible(
        &mut self,
        non_fungible_address: NonFungibleAddress,
        non_fungible: Option<NonFungible>,
    ) {
        let parent_address = Address::NonFungibleSet(non_fungible_address.resource_address());
        let key = non_fungible_address.non_fungible_id().to_vec();
        self.track.set_key_value(parent_address, key, non_fungible)
    }

    fn borrow_global_mut_resource_manager(
        &mut self,
        resource_address: ResourceAddress,
    ) -> Result<ResourceManager, RuntimeError> {
        self.track
            .borrow_global_mut_value(resource_address.clone())
            .map(|v| v.into())
            .map_err(|e| match e {
                TrackError::NotFound => {
                    RuntimeError::ResourceManagerNotFound(resource_address.clone())
                }
                TrackError::Reentrancy => panic!("Reentrancy occurred in resource manager"),
            })
    }

    fn return_borrowed_global_resource_manager(
        &mut self,
        resource_address: ResourceAddress,
        resource_manager: ResourceManager,
    ) {
        self.track
            .return_borrowed_global_mut_value(resource_address, resource_manager)
    }

    fn create_proof(&mut self, proof: Proof) -> Result<ProofId, RuntimeError> {
        let proof_id = self.track.new_proof_id();
        self.proofs.insert(proof_id, RefCell::new(proof));
        Ok(proof_id)
    }

    fn take_proof(&mut self, proof_id: ProofId) -> Result<Proof, RuntimeError> {
        let proof = self
            .proofs
            .remove(&proof_id)
            .ok_or(RuntimeError::ProofNotFound(proof_id))?
            .into_inner();

        Ok(proof)
    }

    fn create_bucket(&mut self, container: ResourceContainer) -> Result<BucketId, RuntimeError> {
        let bucket_id = self.track.new_bucket_id();
        self.buckets
            .insert(bucket_id, RefCell::new(Bucket::new(container)));
        Ok(bucket_id)
    }

    fn create_vault(&mut self, container: ResourceContainer) -> Result<VaultId, RuntimeError> {
        let vault_id = self.track.new_vault_id();
        self.owned_values.insert(
            StoredValueId::VaultId(vault_id.clone()),
            RefCell::new(StoredValue::Vault(vault_id, Vault::new(container))),
        );
        Ok(vault_id)
    }

    fn take_bucket(&mut self, bucket_id: BucketId) -> Result<Bucket, RuntimeError> {
        self.buckets
            .remove(&bucket_id)
            .map(RefCell::into_inner)
            .ok_or(RuntimeError::BucketNotFound(bucket_id))
    }

    fn create_resource(&mut self, resource_manager: ResourceManager) -> ResourceAddress {
        self.track.create_uuid_value(resource_manager).into()
    }

    fn create_package(&mut self, package: ValidatedPackage) -> PackageAddress {
        self.track.create_uuid_value(package).into()
    }

    fn create_component(&mut self, component: Component) -> Result<ComponentAddress, RuntimeError> {
        let value =
            ScryptoValue::from_slice(component.state()).map_err(RuntimeError::DecodeError)?;
        verify_stored_value(&value)?;
        let values = self.take_values(&value.stored_value_ids())?;
        let address = self.track.create_uuid_value(component);
        self.track
            .insert_objects_into_component(values, address.clone().into());
        Ok(address.into())
    }

    fn read_kv_store_entry(
        &mut self,
        kv_store_id: KeyValueStoreId,
        key: ScryptoValue,
    ) -> Result<ScryptoValue, RuntimeError> {
        verify_stored_key(&key)?;

        let (maybe_value, parent_type) =
            self.read_kv_store_entry_internal(kv_store_id.clone(), &key)?;

        let ref_type = match parent_type {
            ValueType::Owned => ValueRefType::Uncommitted {
                root: kv_store_id,
                ancestors: vec![],
            },
            ValueType::Ref(ValueRefType::Uncommitted { root, ancestors }) => {
                let mut next_ancestors = ancestors.clone();
                next_ancestors.push(kv_store_id);
                ValueRefType::Uncommitted {
                    root: root.clone(),
                    ancestors: next_ancestors,
                }
            }
            ValueType::Ref(ValueRefType::Committed { component_address }) => {
                ValueRefType::Committed { component_address }
            }
        };
        match maybe_value {
            Some(v) => {
                for value_id in v.stored_value_ids() {
                    self.refed_values.insert(value_id, ref_type.clone());
                }

                let value = Value::Option {
                    value: Box::new(Some(v.dom)),
                };
                let encoded = encode_any(&value);
                Ok(ScryptoValue::from_slice(&encoded).unwrap())
            }
            None => {
                let value = Value::Option {
                    value: Box::new(Option::None),
                };
                let encoded = encode_any(&value);
                Ok(ScryptoValue::from_slice(&encoded).unwrap())
            }
        }
    }

    fn write_kv_store_entry(
        &mut self,
        kv_store_id: KeyValueStoreId,
        key: ScryptoValue,
        value: ScryptoValue,
    ) -> Result<(), RuntimeError> {
        verify_stored_value(&value)?;

        let (old_value, parent_type) = self.read_kv_store_entry_internal(kv_store_id, &key)?;
        let new_value_ids = match old_value {
            None => value.stored_value_ids(),
            Some(old_scrypto_value) => stored_value_update(&old_scrypto_value, &value)?,
        };
        let new_values = self.take_values(&new_value_ids)?;
        match parent_type {
            ValueType::Owned => {
                let kv_store = Self::get_owned_kv_store_mut(&mut self.owned_values, &kv_store_id)
                    .ok_or(RuntimeError::CyclicKeyValueStore(kv_store_id))?;
                kv_store.store.insert(key.raw, value);
                kv_store.insert_children(new_values)
            }
            ValueType::Ref(ValueRefType::Uncommitted { root, ancestors }) => {
                if let Some(root_store) =
                    Self::get_owned_kv_store_mut(&mut self.owned_values, &root)
                {
                    let id = &StoredValueId::KeyValueStoreId(kv_store_id);
                    let mut wrapped_store = root_store.get_child(&ancestors, id);
                    match wrapped_store.deref_mut() {
                        StoredValue::KeyValueStore(_, kv_store) => {
                            kv_store.store.insert(key.raw, value);
                            kv_store.insert_children(new_values)
                        }
                        _ => panic!("Expected KV store"),
                    }
                } else {
                    return Err(RuntimeError::CyclicKeyValueStore(kv_store_id.clone()));
                }
            }
            ValueType::Ref(ValueRefType::Committed { component_address }) => {
                self.track.set_key_value(
                    Address::KeyValueStore(component_address.clone(), kv_store_id),
                    key.raw,
                    SubstateValue::KeyValueStoreEntry(Some(value.raw)),
                );
                self.track
                    .insert_objects_into_component(new_values, component_address);
            }
        }

        Ok(())
    }

    fn get_component_info(
        &mut self,
        component_address: ComponentAddress,
    ) -> Result<(PackageAddress, String), RuntimeError> {
        let substate_value = self
            .track
            .read_value(component_address)
            .ok_or(RuntimeError::ComponentNotFound(component_address))?;

        if let SubstateValue::Component(component) = substate_value {
            Ok((
                component.package_address(),
                component.blueprint_name().to_owned(),
            ))
        } else {
            panic!("Value is not a component");
        }
    }

    fn create_kv_store(&mut self) -> KeyValueStoreId {
        let kv_store_id = self.track.new_kv_store_id();
        self.owned_values.insert(
            StoredValueId::KeyValueStoreId(kv_store_id.clone()),
            RefCell::new(StoredValue::KeyValueStore(
                kv_store_id,
                PreCommittedKeyValueStore::new(),
            )),
        );
        kv_store_id
    }

    fn get_epoch(&mut self) -> u64 {
        self.track.current_epoch()
    }

    fn get_transaction_hash(&mut self) -> Hash {
        self.track.transaction_hash()
    }

    fn generate_uuid(&mut self) -> u128 {
        self.track.new_uuid()
    }

    fn user_log(&mut self, level: Level, message: String) {
        self.track.add_log(level, message);
    }

    #[allow(unused_variables)]
    fn sys_log(&self, level: Level, message: String) {
        let (l, m) = match level {
            Level::Error => ("ERROR".red(), message.red()),
            Level::Warn => ("WARN".yellow(), message.yellow()),
            Level::Info => ("INFO".green(), message.green()),
            Level::Debug => ("DEBUG".cyan(), message.cyan()),
            Level::Trace => ("TRACE".normal(), message.normal()),
        };

        #[cfg(not(feature = "alloc"))]
        if self.trace {
            println!("{}[{:5}] {}", "  ".repeat(self.depth), l, m);
        }
    }

    fn check_access_rule(
        &mut self,
        access_rule: scrypto::resource::AccessRule,
        proof_ids: Vec<ProofId>,
    ) -> Result<bool, RuntimeError> {
        let proofs = proof_ids
            .iter()
            .map(|proof_id| {
                self.proofs
                    .get(&proof_id)
                    .map(|p| p.borrow().clone())
                    .ok_or(RuntimeError::ProofNotFound(proof_id.clone()))
            })
            .collect::<Result<Vec<Proof>, RuntimeError>>()?;
        let mut simulated_auth_zone = AuthZone::new_with_proofs(proofs);

        let method_authorization = convert(&Type::Unit, &Value::Unit, &access_rule);
        let is_authorized = method_authorization.check(&[&simulated_auth_zone]).is_ok();
        simulated_auth_zone
            .main(
                "clear",
                ScryptoValue::from_typed(&AuthZoneClearInput {}),
                self,
            )
            .map_err(RuntimeError::AuthZoneError)?;

        Ok(is_authorized)
    }
}<|MERGE_RESOLUTION|>--- conflicted
+++ resolved
@@ -138,7 +138,7 @@
 }
 
 pub enum TrackedSNodeState {
-    Component(ScryptoActorInfo, BlueprintAbi, ValidatedPackage, String, Component),
+    Component(ScryptoActorInfo, ValidatedPackage, Component),
     Resource(ResourceAddress, ResourceManager),
     TrackedVault((ComponentAddress, VaultId), Vault),
 }
@@ -153,15 +153,6 @@
         ScryptoActorInfo,
         ValidatedPackage,
     ),
-<<<<<<< HEAD
-=======
-    Component(ScryptoActorInfo, ValidatedPackage, Component),
-    Resource(ResourceAddress, ResourceManager),
-    Bucket(BucketId, RefMut<'a, Bucket>),
-    Proof(ProofId, RefMut<'a, Proof>),
-    Vault(VaultId, RefMut<'a, StoredValue>, ValueType),
-    TrackedVault(VaultId, Vault, ValueType),
->>>>>>> 0189a737
 }
 
 pub enum StaticSNodeState {
@@ -257,21 +248,9 @@
     }
 
     fn cleanup<S: ReadableSubstateStore>(self, track: &mut Track<S>) {
-<<<<<<< HEAD
         if let Tracked(tracked) = self {
             match tracked {
-                TrackedSNodeState::Component(actor, _, _, _, component) => {
-=======
-        if let Borrowed(borrowed) = self {
-            match borrowed {
-                BorrowedSNodeState::AuthZone(..) => {}
-                BorrowedSNodeState::Worktop(..) => {}
-                BorrowedSNodeState::Bucket(..) => {}
-                BorrowedSNodeState::Proof(..) => {}
-                BorrowedSNodeState::Vault(..) => {}
-                BorrowedSNodeState::Blueprint(..) => {}
-                BorrowedSNodeState::Component(actor, _, component) => {
->>>>>>> 0189a737
+                TrackedSNodeState::Component(actor, _, component) => {
                     track.return_borrowed_global_mut_value(
                         actor.component_address().unwrap(),
                         component,
