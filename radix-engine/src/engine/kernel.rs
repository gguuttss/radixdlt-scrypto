--- conflicted
+++ resolved
@@ -111,12 +111,8 @@
                     auth_zone_params.initial_proofs.into_iter().collect(),
                 );
 
-<<<<<<< HEAD
                 let node_id = system_api.allocate_node_id(RENodeType::AuthZoneStack)?;
-                system_api.create_node(node_id, RENode::AuthZone(auth_zone))?;
-=======
-                system_api.create_node(RENode::AuthZoneStack(auth_zone))?;
->>>>>>> 5d60536f
+                system_api.create_node(node_id, RENode::AuthZoneStack(auth_zone))?;
 
                 Ok(())
             })
@@ -165,137 +161,6 @@
         id_allocator.new_uuid(transaction_hash)
     }
 
-<<<<<<< HEAD
-=======
-    // TODO: Move this into a native function
-    fn create_global_node(
-        &mut self,
-        node_id: RENodeId,
-    ) -> Result<(GlobalAddress, GlobalAddressSubstate), RuntimeError> {
-        self.execute_in_mode(ExecutionMode::Globalize, |system_api| match node_id {
-            RENodeId::Component(component_id) => {
-                let transaction_hash = system_api.transaction_hash;
-                let handle = system_api.lock_substate(
-                    node_id,
-                    SubstateOffset::Component(ComponentOffset::Info),
-                    LockFlags::read_only(),
-                )?;
-                let substate_ref = system_api.get_ref(handle)?;
-                let info = substate_ref.component_info();
-                let (package_address, blueprint_name) =
-                    (info.package_address, info.blueprint_name.clone());
-                system_api.drop_lock(handle)?;
-
-                let component_address = system_api
-                    .id_allocator
-                    .new_component_address(transaction_hash, package_address, &blueprint_name)
-                    .map_err(|e| RuntimeError::KernelError(KernelError::IdAllocationError(e)))?;
-
-                Ok((
-                    GlobalAddress::Component(component_address),
-                    GlobalAddressSubstate::Component(component_id),
-                ))
-            }
-            RENodeId::EpochManager(epoch_manager_id) => {
-                let transaction_hash = system_api.transaction_hash;
-
-                let system_address = system_api
-                    .id_allocator
-                    .new_system_address(transaction_hash)
-                    .map_err(|e| RuntimeError::KernelError(KernelError::IdAllocationError(e)))?;
-
-                Ok((
-                    GlobalAddress::System(system_address),
-                    GlobalAddressSubstate::System(epoch_manager_id),
-                ))
-            }
-            RENodeId::ResourceManager(resource_id) => {
-                let transaction_hash = system_api.transaction_hash;
-                let resource_address = system_api
-                    .id_allocator
-                    .new_resource_address(transaction_hash)
-                    .map_err(|e| RuntimeError::KernelError(KernelError::IdAllocationError(e)))?;
-
-                Ok((
-                    GlobalAddress::Resource(resource_address),
-                    GlobalAddressSubstate::Resource(resource_id),
-                ))
-            }
-            RENodeId::Package(package_id) => {
-                let transaction_hash = system_api.transaction_hash;
-                let package_address = system_api
-                    .id_allocator
-                    .new_package_address(transaction_hash)
-                    .map_err(|e| RuntimeError::KernelError(KernelError::IdAllocationError(e)))?;
-
-                Ok((
-                    GlobalAddress::Package(package_address),
-                    GlobalAddressSubstate::Package(package_id),
-                ))
-            }
-            _ => Err(RuntimeError::KernelError(
-                KernelError::RENodeGlobalizeTypeNotAllowed(node_id),
-            )),
-        })
-    }
-
-    fn new_node_id(
-        id_allocator: &mut IdAllocator,
-        transaction_hash: Hash,
-        re_node: &RENode,
-    ) -> Result<RENodeId, IdAllocationError> {
-        match re_node {
-            RENode::Global(..) => panic!("Should not get here"),
-            RENode::AuthZoneStack(..) => {
-                let auth_zone_id = id_allocator.new_auth_zone_id()?;
-                Ok(RENodeId::AuthZoneStack(auth_zone_id))
-            }
-            RENode::FeeReserve(..) => {
-                let auth_zone_id = id_allocator.new_fee_reserve_id()?;
-                Ok(RENodeId::FeeReserve(auth_zone_id))
-            }
-            RENode::Bucket(..) => {
-                let bucket_id = id_allocator.new_bucket_id()?;
-                Ok(RENodeId::Bucket(bucket_id))
-            }
-            RENode::Proof(..) => {
-                let proof_id = id_allocator.new_proof_id()?;
-                Ok(RENodeId::Proof(proof_id))
-            }
-            RENode::Worktop(..) => Ok(RENodeId::Worktop),
-            RENode::Vault(..) => {
-                let vault_id = id_allocator.new_vault_id(transaction_hash)?;
-                Ok(RENodeId::Vault(vault_id))
-            }
-            RENode::KeyValueStore(..) => {
-                let kv_store_id = id_allocator.new_kv_store_id(transaction_hash)?;
-                Ok(RENodeId::KeyValueStore(kv_store_id))
-            }
-            RENode::NonFungibleStore(..) => {
-                let nf_store_id = id_allocator.new_nf_store_id(transaction_hash)?;
-                Ok(RENodeId::NonFungibleStore(nf_store_id))
-            }
-            RENode::Package(..) => {
-                // Security Alert: ensure ID allocating will practically never fail
-                let package_id = id_allocator.new_package_id(transaction_hash)?;
-                Ok(RENodeId::Package(package_id))
-            }
-            RENode::ResourceManager(..) => {
-                let resource_manager_id = id_allocator.new_resource_manager_id(transaction_hash)?;
-                Ok(RENodeId::ResourceManager(resource_manager_id))
-            }
-            RENode::Component(..) => {
-                let component_id = id_allocator.new_component_id(transaction_hash)?;
-                Ok(RENodeId::Component(component_id))
-            }
-            RENode::EpochManager(..) => {
-                let component_id = id_allocator.new_component_id(transaction_hash)?;
-                Ok(RENodeId::EpochManager(component_id))
-            }
-        }
-    }
-
->>>>>>> 5d60536f
     fn try_virtualize(
         &mut self,
         node_id: RENodeId,
@@ -336,23 +201,11 @@
 
                 // TODO: Use system_api to globalize component when create_node is refactored
                 // TODO: to allow for address selection
-<<<<<<< HEAD
-                let global_substate =
-                    GlobalAddressSubstate::Component(scrypto::component::Component(component_id));
+                let global_substate = GlobalAddressSubstate::Component(component_id);
 
                 self.current_frame.create_node(
                     node_id,
                     RENode::Global(global_substate),
-=======
-                let global_substate = GlobalAddressSubstate::Component(component_id);
-                self.track.insert_substate(
-                    SubstateId(node_id, offset.clone()),
-                    RuntimeSubstate::Global(global_substate),
-                );
-                self.current_frame
-                    .add_stored_ref(node_id, RENodeVisibilityOrigin::Normal);
-                self.current_frame.move_owned_node_to_store(
->>>>>>> 5d60536f
                     &mut self.heap,
                     &mut self.track,
                     true,
@@ -1140,7 +993,7 @@
                         ExecutionMode::Globalize,
                         |system_api| {
                             let handle = system_api.lock_substate(
-                                RENodeId::Component(component.0),
+                                RENodeId::Component(*component),
                                 SubstateOffset::Component(ComponentOffset::Info),
                                 LockFlags::read_only(),
                             )?;
@@ -1175,7 +1028,7 @@
             }
             (RENodeId::Bucket(..), RENode::Bucket(..)) => {}
             (RENodeId::Proof(..), RENode::Proof(..)) => {}
-            (RENodeId::AuthZoneStack(..), RENode::AuthZone(..)) => {}
+            (RENodeId::AuthZoneStack(..), RENode::AuthZoneStack(..)) => {}
             (RENodeId::Vault(..), RENode::Vault(..)) => {}
             (RENodeId::Component(..), RENode::Component(..)) => {}
             (RENodeId::Worktop, RENode::Worktop(..)) => {}
