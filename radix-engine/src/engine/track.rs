--- conflicted
+++ resolved
@@ -230,13 +230,6 @@
     up_substates: IndexMap<Vec<u8>, SubstateValue>,
     up_virtual_substate_space: IndexSet<Vec<u8>>,
 
-<<<<<<< HEAD
-    // TODO: Change this interface to take/put
-=======
-    non_fungibles: IndexMap<NonFungibleAddress, KeyedSubstateUpdate<Option<NonFungible>>>,
-    lazy_map_entries: IndexMap<(ComponentAddress, LazyMapId, Vec<u8>), KeyedSubstateUpdate<Vec<u8>>>,
-
->>>>>>> 0b024f7f
     vaults: IndexMap<(ComponentAddress, VaultId), SubstateUpdate<Vault>>,
     borrowed_vaults: HashMap<(ComponentAddress, VaultId), Option<PhysicalSubstateId>>,
 }
