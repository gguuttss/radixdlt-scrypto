use crate::engine::errors::KernelError;
use crate::engine::*;
use crate::types::*;
use radix_engine_interface::api::api::SysInvokableNative;
use radix_engine_interface::api::types::{
    AccessRulesMethod, AuthZoneStackMethod, BucketMethod, EpochManagerFunction, EpochManagerMethod,
    NativeFn, NativeFunction, NativeMethod, PackageFunction, ProofMethod, ResourceManagerFunction,
    ResourceManagerMethod, TransactionProcessorFunction, VaultMethod, WorktopMethod,
};
use radix_engine_interface::data::IndexedScryptoValue;
use radix_engine_interface::model::*;

// TODO: Cleanup
pub fn parse_and_invoke_native_fn<'a, Y>(
    native_fn: NativeFn,
    args: Vec<u8>,
    system_api: &mut Y,
) -> Result<IndexedScryptoValue, RuntimeError>
where
    Y: SysInvokableNative<RuntimeError>,
{
    match native_fn {
        NativeFn::Function(native_function) => match native_function {
            NativeFunction::Component(component_function) => match component_function {
                ComponentFunction::GlobalizeWithOwner => {
                    let invocation: ComponentGlobalizeWithOwnerInvocation = scrypto_decode(&args)
                        .map_err(|e| {
                        RuntimeError::KernelError(KernelError::InvalidSborValue(e))
                    })?;
                    system_api
                        .sys_invoke(invocation)
                        .map(|a| IndexedScryptoValue::from_typed(&a))
                }
                ComponentFunction::GlobalizeNoOwner => {
                    let invocation: ComponentGlobalizeNoOwnerInvocation = scrypto_decode(&args)
                        .map_err(|e| RuntimeError::KernelError(KernelError::InvalidSborValue(e)))?;
                    system_api
                        .sys_invoke(invocation)
                        .map(|a| IndexedScryptoValue::from_typed(&a))
                }
            },
            NativeFunction::EpochManager(EpochManagerFunction::Create) => {
                let invocation: EpochManagerCreateInvocation = scrypto_decode(&args)
                    .map_err(|e| RuntimeError::KernelError(KernelError::InvalidSborValue(e)))?;
                system_api
                    .sys_invoke(invocation)
                    .map(|a| IndexedScryptoValue::from_typed(&a))
            }
<<<<<<< HEAD
            NativeFunction::ResourceManager(resman_function) => match resman_function {
                ResourceManagerFunction::BurnBucket => {
                    let invocation: ResourceManagerBucketBurnInvocation = scrypto_decode(&args)
                        .map_err(|e| RuntimeError::KernelError(KernelError::InvalidSborValue(e)))?;
                    system_api
                        .sys_invoke(invocation)
                        .map(|a| IndexedScryptoValue::from_typed(&a))
                }
                ResourceManagerFunction::Create => {
                    let invocation: ResourceManagerCreateInvocation = scrypto_decode(&args)
                        .map_err(|e| RuntimeError::KernelError(KernelError::InvalidSborValue(e)))?;
                    system_api
                        .sys_invoke(invocation)
                        .map(|a| IndexedScryptoValue::from_typed(&a))
                }
                ResourceManagerFunction::CreateWithOwner => {
                    let invocation: ResourceManagerCreateWithOwnerInvocation =
                        scrypto_decode(&args).map_err(|e| {
                            RuntimeError::KernelError(KernelError::InvalidSborValue(e))
                        })?;
                    system_api
                        .sys_invoke(invocation)
                        .map(|a| IndexedScryptoValue::from_typed(&a))
                }
            },
=======
            NativeFunction::Clock(ClockFunction::Create) => {
                let invocation: ClockCreateInvocation = scrypto_decode(&args)
                    .map_err(|e| RuntimeError::KernelError(KernelError::InvalidSborValue(e)))?;
                system_api
                    .sys_invoke(invocation)
                    .map(|a| IndexedScryptoValue::from_typed(&a))
            }
            NativeFunction::ResourceManager(ResourceManagerFunction::BurnBucket) => {
                let invocation: ResourceManagerBucketBurnInvocation = scrypto_decode(&args)
                    .map_err(|e| RuntimeError::KernelError(KernelError::InvalidSborValue(e)))?;
                system_api
                    .sys_invoke(invocation)
                    .map(|a| IndexedScryptoValue::from_typed(&a))
            }
            NativeFunction::ResourceManager(ResourceManagerFunction::Create) => {
                let invocation: ResourceManagerCreateInvocation = scrypto_decode(&args)
                    .map_err(|e| RuntimeError::KernelError(KernelError::InvalidSborValue(e)))?;
                system_api
                    .sys_invoke(invocation)
                    .map(|a| IndexedScryptoValue::from_typed(&a))
            }
>>>>>>> 737f6e54
            NativeFunction::TransactionProcessor(TransactionProcessorFunction::Run) => {
                return Err(RuntimeError::InterpreterError(
                    InterpreterError::InvalidInvocation,
                ));
            }
            NativeFunction::Package(package_function) => match package_function {
                PackageFunction::PublishNoOwner => {
                    let invocation: PackagePublishNoOwnerInvocation = scrypto_decode(&args)
                        .map_err(|e| RuntimeError::KernelError(KernelError::InvalidSborValue(e)))?;
                    system_api
                        .sys_invoke(invocation)
                        .map(|a| IndexedScryptoValue::from_typed(&a))
                }
                PackageFunction::PublishWithOwner => {
                    let invocation: PackagePublishWithOwnerInvocation = scrypto_decode(&args)
                        .map_err(|e| RuntimeError::KernelError(KernelError::InvalidSborValue(e)))?;
                    system_api
                        .sys_invoke(invocation)
                        .map(|a| IndexedScryptoValue::from_typed(&a))
                }
            },
        },
        NativeFn::Method(native_method) => match native_method {
            NativeMethod::Bucket(bucket_method) => match bucket_method {
                BucketMethod::Take => {
                    let invocation: BucketTakeInvocation = scrypto_decode(&args)
                        .map_err(|e| RuntimeError::KernelError(KernelError::InvalidSborValue(e)))?;
                    system_api
                        .sys_invoke(invocation)
                        .map(|a| IndexedScryptoValue::from_typed(&a))
                }
                BucketMethod::CreateProof => {
                    let invocation: BucketCreateProofInvocation = scrypto_decode(&args)
                        .map_err(|e| RuntimeError::KernelError(KernelError::InvalidSborValue(e)))?;
                    system_api
                        .sys_invoke(invocation)
                        .map(|a| IndexedScryptoValue::from_typed(&a))
                }
                BucketMethod::TakeNonFungibles => {
                    let invocation: BucketTakeNonFungiblesInvocation = scrypto_decode(&args)
                        .map_err(|e| RuntimeError::KernelError(KernelError::InvalidSborValue(e)))?;
                    system_api
                        .sys_invoke(invocation)
                        .map(|a| IndexedScryptoValue::from_typed(&a))
                }
                BucketMethod::GetNonFungibleIds => {
                    let invocation: BucketGetNonFungibleIdsInvocation = scrypto_decode(&args)
                        .map_err(|e| RuntimeError::KernelError(KernelError::InvalidSborValue(e)))?;
                    system_api
                        .sys_invoke(invocation)
                        .map(|a| IndexedScryptoValue::from_typed(&a))
                }
                BucketMethod::GetAmount => {
                    let invocation: BucketGetAmountInvocation = scrypto_decode(&args)
                        .map_err(|e| RuntimeError::KernelError(KernelError::InvalidSborValue(e)))?;
                    system_api
                        .sys_invoke(invocation)
                        .map(|a| IndexedScryptoValue::from_typed(&a))
                }
                BucketMethod::Put => {
                    let invocation: BucketPutInvocation = scrypto_decode(&args)
                        .map_err(|e| RuntimeError::KernelError(KernelError::InvalidSborValue(e)))?;
                    system_api
                        .sys_invoke(invocation)
                        .map(|a| IndexedScryptoValue::from_typed(&a))
                }
                BucketMethod::GetResourceAddress => {
                    let invocation: BucketGetResourceAddressInvocation = scrypto_decode(&args)
                        .map_err(|e| RuntimeError::KernelError(KernelError::InvalidSborValue(e)))?;
                    system_api
                        .sys_invoke(invocation)
                        .map(|a| IndexedScryptoValue::from_typed(&a))
                }
            },
            NativeMethod::AuthZoneStack(auth_zone_method) => match auth_zone_method {
                AuthZoneStackMethod::Pop => {
                    let invocation: AuthZonePopInvocation = scrypto_decode(&args)
                        .map_err(|e| RuntimeError::KernelError(KernelError::InvalidSborValue(e)))?;
                    system_api
                        .sys_invoke(invocation)
                        .map(|a| IndexedScryptoValue::from_typed(&a))
                }
                AuthZoneStackMethod::Push => {
                    let invocation: AuthZonePushInvocation = scrypto_decode(&args)
                        .map_err(|e| RuntimeError::KernelError(KernelError::InvalidSborValue(e)))?;
                    system_api
                        .sys_invoke(invocation)
                        .map(|a| IndexedScryptoValue::from_typed(&a))
                }
                AuthZoneStackMethod::CreateProof => {
                    let invocation: AuthZoneCreateProofInvocation = scrypto_decode(&args)
                        .map_err(|e| RuntimeError::KernelError(KernelError::InvalidSborValue(e)))?;
                    system_api
                        .sys_invoke(invocation)
                        .map(|a| IndexedScryptoValue::from_typed(&a))
                }
                AuthZoneStackMethod::CreateProofByAmount => {
                    let invocation: AuthZoneCreateProofByAmountInvocation = scrypto_decode(&args)
                        .map_err(|e| {
                        RuntimeError::KernelError(KernelError::InvalidSborValue(e))
                    })?;
                    system_api
                        .sys_invoke(invocation)
                        .map(|a| IndexedScryptoValue::from_typed(&a))
                }
                AuthZoneStackMethod::CreateProofByIds => {
                    let invocation: AuthZoneCreateProofByIdsInvocation = scrypto_decode(&args)
                        .map_err(|e| RuntimeError::KernelError(KernelError::InvalidSborValue(e)))?;
                    system_api
                        .sys_invoke(invocation)
                        .map(|a| IndexedScryptoValue::from_typed(&a))
                }
                AuthZoneStackMethod::Clear => {
                    let invocation: AuthZoneClearInvocation = scrypto_decode(&args)
                        .map_err(|e| RuntimeError::KernelError(KernelError::InvalidSborValue(e)))?;
                    system_api
                        .sys_invoke(invocation)
                        .map(|a| IndexedScryptoValue::from_typed(&a))
                }
                AuthZoneStackMethod::Drain => {
                    let invocation: AuthZoneDrainInvocation = scrypto_decode(&args)
                        .map_err(|e| RuntimeError::KernelError(KernelError::InvalidSborValue(e)))?;
                    system_api
                        .sys_invoke(invocation)
                        .map(|a| IndexedScryptoValue::from_typed(&a))
                }
                AuthZoneStackMethod::AssertAccessRule => {
                    let invocation: AuthZoneAssertAccessRuleInvocation = scrypto_decode(&args)
                        .map_err(|e| RuntimeError::KernelError(KernelError::InvalidSborValue(e)))?;
                    system_api
                        .sys_invoke(invocation)
                        .map(|a| IndexedScryptoValue::from_typed(&a))
                }
            },
            NativeMethod::Proof(proof_method) => match proof_method {
                ProofMethod::GetAmount => {
                    let invocation: ProofGetAmountInvocation = scrypto_decode(&args)
                        .map_err(|e| RuntimeError::KernelError(KernelError::InvalidSborValue(e)))?;
                    system_api
                        .sys_invoke(invocation)
                        .map(|a| IndexedScryptoValue::from_typed(&a))
                }
                ProofMethod::GetNonFungibleIds => {
                    let invocation: ProofGetNonFungibleIdsInvocation = scrypto_decode(&args)
                        .map_err(|e| RuntimeError::KernelError(KernelError::InvalidSborValue(e)))?;
                    system_api
                        .sys_invoke(invocation)
                        .map(|a| IndexedScryptoValue::from_typed(&a))
                }
                ProofMethod::GetResourceAddress => {
                    let invocation: ProofGetResourceAddressInvocation = scrypto_decode(&args)
                        .map_err(|e| RuntimeError::KernelError(KernelError::InvalidSborValue(e)))?;
                    system_api
                        .sys_invoke(invocation)
                        .map(|a| IndexedScryptoValue::from_typed(&a))
                }
                ProofMethod::Clone => {
                    let invocation: ProofCloneInvocation = scrypto_decode(&args)
                        .map_err(|e| RuntimeError::KernelError(KernelError::InvalidSborValue(e)))?;
                    system_api
                        .sys_invoke(invocation)
                        .map(|a| IndexedScryptoValue::from_typed(&a))
                }
            },
            NativeMethod::Vault(vault_method) => match vault_method {
                VaultMethod::Take => {
                    let invocation: VaultTakeInvocation = scrypto_decode(&args)
                        .map_err(|e| RuntimeError::KernelError(KernelError::InvalidSborValue(e)))?;
                    system_api
                        .sys_invoke(invocation)
                        .map(|a| IndexedScryptoValue::from_typed(&a))
                }
                VaultMethod::Put => {
                    let invocation: VaultPutInvocation = scrypto_decode(&args)
                        .map_err(|e| RuntimeError::KernelError(KernelError::InvalidSborValue(e)))?;
                    system_api
                        .sys_invoke(invocation)
                        .map(|a| IndexedScryptoValue::from_typed(&a))
                }
                VaultMethod::LockFee => {
                    let invocation: VaultLockFeeInvocation = scrypto_decode(&args)
                        .map_err(|e| RuntimeError::KernelError(KernelError::InvalidSborValue(e)))?;
                    system_api
                        .sys_invoke(invocation)
                        .map(|a| IndexedScryptoValue::from_typed(&a))
                }
                VaultMethod::TakeNonFungibles => {
                    let invocation: VaultTakeNonFungiblesInvocation = scrypto_decode(&args)
                        .map_err(|e| RuntimeError::KernelError(KernelError::InvalidSborValue(e)))?;
                    system_api
                        .sys_invoke(invocation)
                        .map(|a| IndexedScryptoValue::from_typed(&a))
                }
                VaultMethod::GetAmount => {
                    let invocation: VaultGetAmountInvocation = scrypto_decode(&args)
                        .map_err(|e| RuntimeError::KernelError(KernelError::InvalidSborValue(e)))?;
                    system_api
                        .sys_invoke(invocation)
                        .map(|a| IndexedScryptoValue::from_typed(&a))
                }
                VaultMethod::GetResourceAddress => {
                    let invocation: VaultGetResourceAddressInvocation = scrypto_decode(&args)
                        .map_err(|e| RuntimeError::KernelError(KernelError::InvalidSborValue(e)))?;
                    system_api
                        .sys_invoke(invocation)
                        .map(|a| IndexedScryptoValue::from_typed(&a))
                }
                VaultMethod::GetNonFungibleIds => {
                    let invocation: VaultGetNonFungibleIdsInvocation = scrypto_decode(&args)
                        .map_err(|e| RuntimeError::KernelError(KernelError::InvalidSborValue(e)))?;
                    system_api
                        .sys_invoke(invocation)
                        .map(|a| IndexedScryptoValue::from_typed(&a))
                }
                VaultMethod::CreateProof => {
                    let invocation: VaultCreateProofInvocation = scrypto_decode(&args)
                        .map_err(|e| RuntimeError::KernelError(KernelError::InvalidSborValue(e)))?;
                    system_api
                        .sys_invoke(invocation)
                        .map(|a| IndexedScryptoValue::from_typed(&a))
                }
                VaultMethod::CreateProofByAmount => {
                    let invocation: VaultCreateProofByAmountInvocation = scrypto_decode(&args)
                        .map_err(|e| RuntimeError::KernelError(KernelError::InvalidSborValue(e)))?;
                    system_api
                        .sys_invoke(invocation)
                        .map(|a| IndexedScryptoValue::from_typed(&a))
                }
                VaultMethod::CreateProofByIds => {
                    let invocation: VaultCreateProofByIdsInvocation = scrypto_decode(&args)
                        .map_err(|e| RuntimeError::KernelError(KernelError::InvalidSborValue(e)))?;
                    system_api
                        .sys_invoke(invocation)
                        .map(|a| IndexedScryptoValue::from_typed(&a))
                }
            },
            NativeMethod::AccessRules(component_method) => match component_method {
                AccessRulesMethod::AddAccessCheck => {
                    let invocation: AccessRulesAddAccessCheckInvocation = scrypto_decode(&args)
                        .map_err(|e| RuntimeError::KernelError(KernelError::InvalidSborValue(e)))?;
                    system_api
                        .sys_invoke(invocation)
                        .map(|a| IndexedScryptoValue::from_typed(&a))
                }
                AccessRulesMethod::SetAccessRule => {
                    let invocation: AccessRulesSetAccessRuleInvocation = scrypto_decode(&args)
                        .map_err(|e| RuntimeError::KernelError(KernelError::InvalidSborValue(e)))?;
                    system_api
                        .sys_invoke(invocation)
                        .map(|a| IndexedScryptoValue::from_typed(&a))
                }
                AccessRulesMethod::SetMutability => {
                    let invocation: AccessRulesSetMutabilityInvocation = scrypto_decode(&args)
                        .map_err(|e| RuntimeError::KernelError(KernelError::InvalidSborValue(e)))?;
                    system_api
                        .sys_invoke(invocation)
                        .map(|a| IndexedScryptoValue::from_typed(&a))
                }
            },
            NativeMethod::Metadata(metadata_method) => match metadata_method {
                MetadataMethod::Set => {
                    let invocation: MetadataSetInvocation = scrypto_decode(&args)
                        .map_err(|e| RuntimeError::KernelError(KernelError::InvalidSborValue(e)))?;
                    system_api
                        .sys_invoke(invocation)
                        .map(|a| IndexedScryptoValue::from_typed(&a))
                }
                MetadataMethod::Get => {
                    let invocation: MetadataGetInvocation = scrypto_decode(&args)
                        .map_err(|e| RuntimeError::KernelError(KernelError::InvalidSborValue(e)))?;
                    system_api
                        .sys_invoke(invocation)
                        .map(|a| IndexedScryptoValue::from_typed(&a))
                }
            },
            NativeMethod::ResourceManager(resman_method) => match resman_method {
                ResourceManagerMethod::Burn => {
                    let invocation: ResourceManagerBurnInvocation = scrypto_decode(&args)
                        .map_err(|e| RuntimeError::KernelError(KernelError::InvalidSborValue(e)))?;
                    system_api
                        .sys_invoke(invocation)
                        .map(|a| IndexedScryptoValue::from_typed(&a))
                }
                ResourceManagerMethod::UpdateVaultAuth => {
                    let invocation: ResourceManagerUpdateVaultAuthInvocation =
                        scrypto_decode(&args).map_err(|e| {
                            RuntimeError::KernelError(KernelError::InvalidSborValue(e))
                        })?;
                    system_api
                        .sys_invoke(invocation)
                        .map(|a| IndexedScryptoValue::from_typed(&a))
                }
                ResourceManagerMethod::LockAuth => {
                    let invocation: ResourceManagerSetVaultAuthMutabilityInvocation =
                        scrypto_decode(&args).map_err(|e| {
                            RuntimeError::KernelError(KernelError::InvalidSborValue(e))
                        })?;
                    system_api
                        .sys_invoke(invocation)
                        .map(|a| IndexedScryptoValue::from_typed(&a))
                }
                ResourceManagerMethod::CreateVault => {
                    let invocation: ResourceManagerCreateVaultInvocation = scrypto_decode(&args)
                        .map_err(|e| RuntimeError::KernelError(KernelError::InvalidSborValue(e)))?;
                    system_api
                        .sys_invoke(invocation)
                        .map(|a| IndexedScryptoValue::from_typed(&a))
                }
                ResourceManagerMethod::CreateBucket => {
                    let invocation: ResourceManagerCreateBucketInvocation = scrypto_decode(&args)
                        .map_err(|e| {
                        RuntimeError::KernelError(KernelError::InvalidSborValue(e))
                    })?;
                    system_api
                        .sys_invoke(invocation)
                        .map(|a| IndexedScryptoValue::from_typed(&a))
                }
                ResourceManagerMethod::Mint => {
                    let invocation: ResourceManagerMintInvocation = scrypto_decode(&args)
                        .map_err(|e| RuntimeError::KernelError(KernelError::InvalidSborValue(e)))?;
                    system_api
                        .sys_invoke(invocation)
                        .map(|a| IndexedScryptoValue::from_typed(&a))
                }
                ResourceManagerMethod::GetResourceType => {
                    let invocation: ResourceManagerGetResourceTypeInvocation =
                        scrypto_decode(&args).map_err(|e| {
                            RuntimeError::KernelError(KernelError::InvalidSborValue(e))
                        })?;
                    system_api
                        .sys_invoke(invocation)
                        .map(|a| IndexedScryptoValue::from_typed(&a))
                }
                ResourceManagerMethod::GetTotalSupply => {
                    let invocation: ResourceManagerGetTotalSupplyInvocation = scrypto_decode(&args)
                        .map_err(|e| RuntimeError::KernelError(KernelError::InvalidSborValue(e)))?;
                    system_api
                        .sys_invoke(invocation)
                        .map(|a| IndexedScryptoValue::from_typed(&a))
                }
                ResourceManagerMethod::UpdateNonFungibleData => {
                    let invocation: ResourceManagerUpdateNonFungibleDataInvocation =
                        scrypto_decode(&args).map_err(|e| {
                            RuntimeError::KernelError(KernelError::InvalidSborValue(e))
                        })?;
                    system_api
                        .sys_invoke(invocation)
                        .map(|a| IndexedScryptoValue::from_typed(&a))
                }
                ResourceManagerMethod::NonFungibleExists => {
                    let invocation: ResourceManagerNonFungibleExistsInvocation =
                        scrypto_decode(&args).map_err(|e| {
                            RuntimeError::KernelError(KernelError::InvalidSborValue(e))
                        })?;
                    system_api
                        .sys_invoke(invocation)
                        .map(|a| IndexedScryptoValue::from_typed(&a))
                }
                ResourceManagerMethod::GetNonFungible => {
                    let invocation: ResourceManagerGetNonFungibleInvocation = scrypto_decode(&args)
                        .map_err(|e| RuntimeError::KernelError(KernelError::InvalidSborValue(e)))?;
                    system_api
                        .sys_invoke(invocation)
                        .map(|a| IndexedScryptoValue::from_typed(&a))
                }
            },
            NativeMethod::EpochManager(epoch_manager_method) => match epoch_manager_method {
                EpochManagerMethod::GetCurrentEpoch => {
                    let invocation: EpochManagerGetCurrentEpochInvocation = scrypto_decode(&args)
                        .map_err(|e| {
                        RuntimeError::KernelError(KernelError::InvalidSborValue(e))
                    })?;
                    system_api
                        .sys_invoke(invocation)
                        .map(|a| IndexedScryptoValue::from_typed(&a))
                }
                EpochManagerMethod::SetEpoch => {
                    let invocation: EpochManagerSetEpochInvocation = scrypto_decode(&args)
                        .map_err(|e| RuntimeError::KernelError(KernelError::InvalidSborValue(e)))?;
                    system_api
                        .sys_invoke(invocation)
                        .map(|a| IndexedScryptoValue::from_typed(&a))
                }
            },
            NativeMethod::Clock(clock_method) => match clock_method {
                ClockMethod::GetCurrentTimeRoundedToMinutes => {
                    let invocation: ClockGetCurrentTimeRoundedToMinutesInvocation =
                        scrypto_decode(&args).map_err(|e| {
                            RuntimeError::KernelError(KernelError::InvalidSborValue(e))
                        })?;
                    system_api
                        .sys_invoke(invocation)
                        .map(|a| IndexedScryptoValue::from_typed(&a))
                }
                ClockMethod::SetCurrentTime => {
                    let invocation: ClockSetCurrentTimeInvocation = scrypto_decode(&args)
                        .map_err(|e| RuntimeError::KernelError(KernelError::InvalidSborValue(e)))?;
                    system_api
                        .sys_invoke(invocation)
                        .map(|a| IndexedScryptoValue::from_typed(&a))
                }
            },
            NativeMethod::Worktop(worktop_method) => match worktop_method {
                WorktopMethod::TakeNonFungibles => {
                    let invocation: WorktopTakeNonFungiblesInvocation = scrypto_decode(&args)
                        .map_err(|e| RuntimeError::KernelError(KernelError::InvalidSborValue(e)))?;
                    system_api
                        .sys_invoke(invocation)
                        .map(|a| IndexedScryptoValue::from_typed(&a))
                }
                WorktopMethod::Put => {
                    let invocation: WorktopPutInvocation = scrypto_decode(&args)
                        .map_err(|e| RuntimeError::KernelError(KernelError::InvalidSborValue(e)))?;
                    system_api
                        .sys_invoke(invocation)
                        .map(|a| IndexedScryptoValue::from_typed(&a))
                }
                WorktopMethod::Drain => {
                    let invocation: WorktopDrainInvocation = scrypto_decode(&args)
                        .map_err(|e| RuntimeError::KernelError(KernelError::InvalidSborValue(e)))?;
                    system_api
                        .sys_invoke(invocation)
                        .map(|a| IndexedScryptoValue::from_typed(&a))
                }
                WorktopMethod::AssertContainsNonFungibles => {
                    let invocation: WorktopAssertContainsNonFungiblesInvocation =
                        scrypto_decode(&args).map_err(|e| {
                            RuntimeError::KernelError(KernelError::InvalidSborValue(e))
                        })?;
                    system_api
                        .sys_invoke(invocation)
                        .map(|a| IndexedScryptoValue::from_typed(&a))
                }
                WorktopMethod::AssertContains => {
                    let invocation: WorktopAssertContainsInvocation = scrypto_decode(&args)
                        .map_err(|e| RuntimeError::KernelError(KernelError::InvalidSborValue(e)))?;
                    system_api
                        .sys_invoke(invocation)
                        .map(|a| IndexedScryptoValue::from_typed(&a))
                }
                WorktopMethod::AssertContainsAmount => {
                    let invocation: WorktopAssertContainsAmountInvocation = scrypto_decode(&args)
                        .map_err(|e| {
                        RuntimeError::KernelError(KernelError::InvalidSborValue(e))
                    })?;
                    system_api
                        .sys_invoke(invocation)
                        .map(|a| IndexedScryptoValue::from_typed(&a))
                }
                WorktopMethod::TakeAll => {
                    let invocation: WorktopTakeAllInvocation = scrypto_decode(&args)
                        .map_err(|e| RuntimeError::KernelError(KernelError::InvalidSborValue(e)))?;
                    system_api
                        .sys_invoke(invocation)
                        .map(|a| IndexedScryptoValue::from_typed(&a))
                }
                WorktopMethod::TakeAmount => {
                    let invocation: WorktopTakeAmountInvocation = scrypto_decode(&args)
                        .map_err(|e| RuntimeError::KernelError(KernelError::InvalidSborValue(e)))?;
                    system_api
                        .sys_invoke(invocation)
                        .map(|a| IndexedScryptoValue::from_typed(&a))
                }
            },
            NativeMethod::Component(component_method) => match component_method {
                ComponentMethod::SetRoyaltyConfig => {
                    let invocation: ComponentSetRoyaltyConfigInvocation = scrypto_decode(&args)
                        .map_err(|e| RuntimeError::KernelError(KernelError::InvalidSborValue(e)))?;
                    system_api
                        .sys_invoke(invocation)
                        .map(|a| IndexedScryptoValue::from_typed(&a))
                }
                ComponentMethod::ClaimRoyalty => {
                    let invocation: ComponentClaimRoyaltyInvocation = scrypto_decode(&args)
                        .map_err(|e| RuntimeError::KernelError(KernelError::InvalidSborValue(e)))?;
                    system_api
                        .sys_invoke(invocation)
                        .map(|a| IndexedScryptoValue::from_typed(&a))
                }
            },
            NativeMethod::Package(package_method) => match package_method {
                PackageMethod::SetRoyaltyConfig => {
                    let invocation: PackageSetRoyaltyConfigInvocation = scrypto_decode(&args)
                        .map_err(|e| RuntimeError::KernelError(KernelError::InvalidSborValue(e)))?;
                    system_api
                        .sys_invoke(invocation)
                        .map(|a| IndexedScryptoValue::from_typed(&a))
                }
                PackageMethod::ClaimRoyalty => {
                    let invocation: PackageClaimRoyaltyInvocation = scrypto_decode(&args)
                        .map_err(|e| RuntimeError::KernelError(KernelError::InvalidSborValue(e)))?;
                    system_api
                        .sys_invoke(invocation)
                        .map(|a| IndexedScryptoValue::from_typed(&a))
                }
            },
        },
    }
}<|MERGE_RESOLUTION|>--- conflicted
+++ resolved
@@ -46,7 +46,6 @@
                     .sys_invoke(invocation)
                     .map(|a| IndexedScryptoValue::from_typed(&a))
             }
-<<<<<<< HEAD
             NativeFunction::ResourceManager(resman_function) => match resman_function {
                 ResourceManagerFunction::BurnBucket => {
                     let invocation: ResourceManagerBucketBurnInvocation = scrypto_decode(&args)
@@ -72,7 +71,6 @@
                         .map(|a| IndexedScryptoValue::from_typed(&a))
                 }
             },
-=======
             NativeFunction::Clock(ClockFunction::Create) => {
                 let invocation: ClockCreateInvocation = scrypto_decode(&args)
                     .map_err(|e| RuntimeError::KernelError(KernelError::InvalidSborValue(e)))?;
@@ -80,21 +78,6 @@
                     .sys_invoke(invocation)
                     .map(|a| IndexedScryptoValue::from_typed(&a))
             }
-            NativeFunction::ResourceManager(ResourceManagerFunction::BurnBucket) => {
-                let invocation: ResourceManagerBucketBurnInvocation = scrypto_decode(&args)
-                    .map_err(|e| RuntimeError::KernelError(KernelError::InvalidSborValue(e)))?;
-                system_api
-                    .sys_invoke(invocation)
-                    .map(|a| IndexedScryptoValue::from_typed(&a))
-            }
-            NativeFunction::ResourceManager(ResourceManagerFunction::Create) => {
-                let invocation: ResourceManagerCreateInvocation = scrypto_decode(&args)
-                    .map_err(|e| RuntimeError::KernelError(KernelError::InvalidSborValue(e)))?;
-                system_api
-                    .sys_invoke(invocation)
-                    .map(|a| IndexedScryptoValue::from_typed(&a))
-            }
->>>>>>> 737f6e54
             NativeFunction::TransactionProcessor(TransactionProcessorFunction::Run) => {
                 return Err(RuntimeError::InterpreterError(
                     InterpreterError::InvalidInvocation,
