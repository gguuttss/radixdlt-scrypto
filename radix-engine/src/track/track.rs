--- conflicted
+++ resolved
@@ -1,12 +1,4 @@
-use crate::track::interface::{
-<<<<<<< HEAD
-    CallbackError, NodeSubstates, SetSubstateError, StoreAccess, SubstateStore, TakeSubstateError,
-    TrackOpenSubstateError,
-=======
-    AcquireLockError, NodeSubstates, RemoveSubstateError, SetSubstateError, StoreAccess,
-    StoreAccessInfo, SubstateStore,
->>>>>>> 5a18a09f
-};
+use crate::track::interface::{CallbackError, NodeSubstates, RemoveSubstateError, SetSubstateError, StoreAccess, SubstateStore, TrackOpenSubstateError};
 use crate::track::utils::OverlayingResultIterator;
 use crate::types::*;
 use radix_engine_interface::api::field_api::LockFlags;
@@ -754,18 +746,13 @@
     }
 
     // Should not use on virtualized substates
-<<<<<<< HEAD
-    fn take_substate<E, F: FnMut(StoreAccess) -> Result<(), E>>(
-=======
-    fn remove_substate(
->>>>>>> 5a18a09f
+    fn remove_substate<E, F: FnMut(StoreAccess) -> Result<(), E>>(
         &mut self,
         node_id: &NodeId,
         partition_num: PartitionNumber,
         substate_key: &SubstateKey,
-<<<<<<< HEAD
         mut on_store_access: F,
-    ) -> Result<Option<IndexedScryptoValue>, CallbackError<TakeSubstateError, E>> {
+    ) -> Result<Option<IndexedScryptoValue>, CallbackError<RemoveSubstateError, E>> {
         let tracked = self
             .get_tracked_substate(
                 node_id,
@@ -776,21 +763,7 @@
             .map_err(CallbackError::CallbackError)?;
         if let Some(runtime) = tracked.get_runtime_substate_mut() {
             if runtime.lock_state.is_locked() {
-                return Err(CallbackError::Error(TakeSubstateError::SubstateLocked(
-=======
-    ) -> Result<(Option<IndexedScryptoValue>, StoreAccessInfo), RemoveSubstateError> {
-        let mut store_access = Vec::new();
-
-        let tracked = self.get_tracked_substate(
-            node_id,
-            partition_num,
-            substate_key.clone(),
-            &mut store_access,
-        );
-        if let Some(runtime) = tracked.get_runtime_substate_mut() {
-            if runtime.lock_state.is_locked() {
-                return Err(RemoveSubstateError::SubstateLocked(
->>>>>>> 5a18a09f
+                return Err(CallbackError::Error(RemoveSubstateError::SubstateLocked(
                     *node_id,
                     partition_num,
                     substate_key.clone(),
@@ -803,23 +776,13 @@
         Ok(value)
     }
 
-<<<<<<< HEAD
-    fn scan_substates<E, F: FnMut(StoreAccess) -> Result<(), E>>(
-=======
-    fn scan_keys<K: SubstateKeyContent>(
->>>>>>> 5a18a09f
+    fn scan_keys<K: SubstateKeyContent, E, F: FnMut(StoreAccess) -> Result<(), E>>(
         &mut self,
         node_id: &NodeId,
         partition_num: PartitionNumber,
         count: u32,
-<<<<<<< HEAD
         on_store_access: F,
-    ) -> Result<Vec<IndexedScryptoValue>, E> {
-=======
-    ) -> (Vec<SubstateKey>, StoreAccessInfo) {
-        let mut store_access = Vec::new();
-
->>>>>>> 5a18a09f
+    ) -> Result<Vec<SubstateKey>, E> {
         let count: usize = count.try_into().unwrap();
         let mut items = Vec::new();
 
@@ -853,14 +816,10 @@
             &db_partition_key,
             on_store_access,
         ));
-<<<<<<< HEAD
 
         for result in &mut tracked_iter {
-            let (db_sort_key, value) = result?;
-
-=======
-        for (db_sort_key, _value) in &mut tracked_iter {
->>>>>>> 5a18a09f
+            let (db_sort_key, _value) = result?;
+
             if items.len() == count {
                 break;
             }
@@ -886,23 +845,13 @@
         Ok(items)
     }
 
-<<<<<<< HEAD
-    fn take_substates<E, F: FnMut(StoreAccess) -> Result<(), E>>(
-=======
-    fn drain_substates<K: SubstateKeyContent>(
->>>>>>> 5a18a09f
+    fn drain_substates<K: SubstateKeyContent, E, F: FnMut(StoreAccess) -> Result<(), E>>(
         &mut self,
         node_id: &NodeId,
         partition_num: PartitionNumber,
         count: u32,
-<<<<<<< HEAD
         on_store_access: F,
-    ) -> Result<Vec<IndexedScryptoValue>, E> {
-=======
-    ) -> (Vec<(SubstateKey, IndexedScryptoValue)>, StoreAccessInfo) {
-        let mut store_access = Vec::new();
-
->>>>>>> 5a18a09f
+    ) -> Result<Vec<(SubstateKey, IndexedScryptoValue)>, E> {
         let count: usize = count.try_into().unwrap();
         let mut items = Vec::new();
 
