use crate::types::*;
use radix_engine_interface::api::substate_api::LockFlags;
use radix_engine_interface::types::*;
use radix_engine_stores::interface::{
<<<<<<< HEAD
    AcquireLockError, NodeSubstates, StateUpdate, StateUpdates, SubstateDatabase,
    SubstateKeyMapper, SubstateStore,
=======
    AcquireLockError, DeleteSubstateError, NodeSubstates, SetSubstateError, StateUpdate,
    StateUpdates, SubstateDatabase, SubstateStore,
>>>>>>> 62ddb211
};
use sbor::rust::collections::btree_map::Entry;
use sbor::rust::mem;

pub struct SubstateLockError;

#[derive(Debug, Copy, Clone, PartialEq, Eq, Sbor)]
pub enum SubstateLockState {
    Read(usize),
    Write,
}

impl SubstateLockState {
    pub fn no_lock() -> Self {
        Self::Read(0)
    }

    pub fn is_locked(&self) -> bool {
        !matches!(self, SubstateLockState::Read(0usize))
    }

    pub fn try_lock(&mut self, flags: LockFlags) -> Result<(), SubstateLockError> {
        match self {
            SubstateLockState::Read(n) => {
                if flags.contains(LockFlags::MUTABLE) {
                    if *n != 0 {
                        return Err(SubstateLockError);
                    }
                    *self = SubstateLockState::Write;
                } else {
                    *n = *n + 1;
                }
            }
            SubstateLockState::Write => {
                return Err(SubstateLockError);
            }
        }

        Ok(())
    }

    fn unlock(&mut self) {
        match self {
            SubstateLockState::Read(n) => {
                *n = *n - 1;
            }
            SubstateLockState::Write => {
                *self = SubstateLockState::no_lock();
            }
        }
    }
}

#[derive(Clone, Debug)]
pub struct RuntimeSubstate {
    pub value: IndexedScryptoValue,
    lock_state: SubstateLockState,
}

impl RuntimeSubstate {
    fn new(value: IndexedScryptoValue) -> Self {
        Self {
            value,
            lock_state: SubstateLockState::no_lock(),
        }
    }
}

#[derive(Clone, Debug)]
pub enum ReadOnly {
    NonExistent,
    Existent(RuntimeSubstate),
}

#[derive(Clone, Debug)]
pub enum Write {
    Update(RuntimeSubstate),
    Delete,
}

impl Write {
    fn into_value(self) -> Option<IndexedScryptoValue> {
        match self {
            Write::Update(substate) => Some(substate.value),
            Write::Delete => None,
        }
    }
}

// TODO: Add new virtualized
#[derive(Clone, Debug)]
pub enum TrackedSubstateKey {
    New(RuntimeSubstate),
    ReadOnly(ReadOnly),
    ReadExistAndWrite(IndexedScryptoValue, Write),
    ReadNonExistAndWrite(RuntimeSubstate),
    WriteOnly(Write),
    Garbage,
}

impl TrackedSubstateKey {
    pub fn get_runtime_substate_mut(&mut self) -> Option<&mut RuntimeSubstate> {
        match self {
            TrackedSubstateKey::New(substate)
            | TrackedSubstateKey::WriteOnly(Write::Update(substate))
            | TrackedSubstateKey::ReadOnly(ReadOnly::Existent(substate))
            | TrackedSubstateKey::ReadExistAndWrite(_, Write::Update(substate))
            | TrackedSubstateKey::ReadNonExistAndWrite(substate) => Some(substate),
            TrackedSubstateKey::WriteOnly(Write::Delete)
            | TrackedSubstateKey::ReadExistAndWrite(_, Write::Delete)
            | TrackedSubstateKey::ReadOnly(ReadOnly::NonExistent)
            | TrackedSubstateKey::Garbage => None,
        }
    }

    pub fn get(&self) -> Option<&IndexedScryptoValue> {
        match self {
            TrackedSubstateKey::New(substate)
            | TrackedSubstateKey::WriteOnly(Write::Update(substate))
            | TrackedSubstateKey::ReadOnly(ReadOnly::Existent(substate))
            | TrackedSubstateKey::ReadExistAndWrite(_, Write::Update(substate))
            | TrackedSubstateKey::ReadNonExistAndWrite(substate) => Some(&substate.value),
            TrackedSubstateKey::WriteOnly(Write::Delete)
            | TrackedSubstateKey::ReadExistAndWrite(_, Write::Delete)
            | TrackedSubstateKey::ReadOnly(ReadOnly::NonExistent)
            | TrackedSubstateKey::Garbage => None,
        }
    }

    pub fn set(&mut self, value: IndexedScryptoValue) {
        match self {
            TrackedSubstateKey::Garbage => {
                *self = TrackedSubstateKey::WriteOnly(Write::Update(RuntimeSubstate::new(value)));
            }
            TrackedSubstateKey::New(substate)
            | TrackedSubstateKey::WriteOnly(Write::Update(substate))
            | TrackedSubstateKey::ReadExistAndWrite(_, Write::Update(substate))
            | TrackedSubstateKey::ReadNonExistAndWrite(substate) => {
                substate.value = value;
            }
            TrackedSubstateKey::ReadOnly(ReadOnly::NonExistent) => {
                let new_tracked =
                    TrackedSubstateKey::ReadNonExistAndWrite(RuntimeSubstate::new(value));
                let mut old = mem::replace(self, new_tracked);
                self.get_runtime_substate_mut().unwrap().lock_state =
                    old.get_runtime_substate_mut().unwrap().lock_state;
            }
            TrackedSubstateKey::ReadOnly(ReadOnly::Existent(old)) => {
                let new_tracked = TrackedSubstateKey::ReadExistAndWrite(
                    old.value.clone(),
                    Write::Update(RuntimeSubstate::new(value)),
                );
                let mut old = mem::replace(self, new_tracked);
                self.get_runtime_substate_mut().unwrap().lock_state =
                    old.get_runtime_substate_mut().unwrap().lock_state;
            }
            TrackedSubstateKey::ReadExistAndWrite(_, write @ Write::Delete)
            | TrackedSubstateKey::WriteOnly(write @ Write::Delete) => {
                *write = Write::Update(RuntimeSubstate::new(value));
            }
        };
    }

    pub fn take(&mut self) -> Option<IndexedScryptoValue> {
        match self {
            TrackedSubstateKey::Garbage => None,
            TrackedSubstateKey::New(..) => {
                let old = mem::replace(self, TrackedSubstateKey::Garbage);
                old.into_value()
            }
            TrackedSubstateKey::WriteOnly(_) => {
                let old = mem::replace(self, TrackedSubstateKey::WriteOnly(Write::Delete));
                old.into_value()
            }
            TrackedSubstateKey::ReadExistAndWrite(_, write) => {
                let write = mem::replace(write, Write::Delete);
                write.into_value()
            }
            TrackedSubstateKey::ReadNonExistAndWrite(..) => {
                let old = mem::replace(self, TrackedSubstateKey::ReadOnly(ReadOnly::NonExistent));
                old.into_value()
            }
            TrackedSubstateKey::ReadOnly(ReadOnly::Existent(v)) => {
                let new_tracked =
                    TrackedSubstateKey::ReadExistAndWrite(v.value.clone(), Write::Delete);
                let old = mem::replace(self, new_tracked);
                old.into_value()
            }
            TrackedSubstateKey::ReadOnly(ReadOnly::NonExistent) => None,
        }
    }

    fn revert_writes(&mut self) {
        match self {
            TrackedSubstateKey::ReadOnly(..) | TrackedSubstateKey::Garbage => {}
            TrackedSubstateKey::New(..) | TrackedSubstateKey::WriteOnly(_) => {
                *self = TrackedSubstateKey::Garbage;
            }
            TrackedSubstateKey::ReadExistAndWrite(read, _) => {
                *self = TrackedSubstateKey::ReadOnly(ReadOnly::Existent(RuntimeSubstate::new(
                    read.clone(),
                )));
            }
            TrackedSubstateKey::ReadNonExistAndWrite(..) => {
                *self = TrackedSubstateKey::ReadOnly(ReadOnly::NonExistent);
            }
        }
    }

    pub fn into_value(self) -> Option<IndexedScryptoValue> {
        match self {
            TrackedSubstateKey::New(substate)
            | TrackedSubstateKey::WriteOnly(Write::Update(substate))
            | TrackedSubstateKey::ReadOnly(ReadOnly::Existent(substate))
            | TrackedSubstateKey::ReadNonExistAndWrite(substate)
            | TrackedSubstateKey::ReadExistAndWrite(_, Write::Update(substate)) => {
                Some(substate.value)
            }
            TrackedSubstateKey::WriteOnly(Write::Delete)
            | TrackedSubstateKey::ReadExistAndWrite(_, Write::Delete)
            | TrackedSubstateKey::ReadOnly(ReadOnly::NonExistent)
            | TrackedSubstateKey::Garbage => None,
        }
    }
}

#[derive(Debug)]
pub struct TrackedModule {
    pub substates: BTreeMap<Vec<u8>, TrackedSubstateKey>,
    pub range_read: Option<u32>,
}

impl TrackedModule {
    pub fn new() -> Self {
        Self {
            substates: BTreeMap::new(),
            range_read: None,
        }
    }

    pub fn new_with_substates(substates: BTreeMap<Vec<u8>, TrackedSubstateKey>) -> Self {
        Self {
            substates,
            range_read: None,
        }
    }

    pub fn revert_writes(&mut self) {
        for (_key, tracked_key) in &mut self.substates {
            tracked_key.revert_writes();
        }
    }
}

#[derive(Debug)]
pub struct TrackedNode {
    pub tracked_modules: IndexMap<ModuleId, TrackedModule>,
    // If true, then all SubstateUpdates under this NodeUpdate must be inserts
    // The extra information, though awkward structurally, makes for a much
    // simpler iteration implementation as long as the invariant is maintained
    pub is_new: bool,
}

impl TrackedNode {
    pub fn new(is_new: bool) -> Self {
        Self {
            tracked_modules: index_map_new(),
            is_new,
        }
    }

    pub fn revert_writes(&mut self) {
        for (_, tracked_module) in &mut self.tracked_modules {
            tracked_module.revert_writes();
        }
    }
}

pub fn to_state_updates(index: IndexMap<NodeId, TrackedNode>) -> StateUpdates {
    let mut substate_changes: IndexMap<(NodeId, ModuleId, Vec<u8>), StateUpdate> = index_map_new();
    for (node_id, tracked_node) in index {
        for (module_id, tracked_module) in tracked_node.tracked_modules {
            for (db_key, tracked) in tracked_module.substates {
                let update = match tracked {
                    TrackedSubstateKey::ReadOnly(..) | TrackedSubstateKey::Garbage => None,
                    TrackedSubstateKey::ReadNonExistAndWrite(substate)
                    | TrackedSubstateKey::New(substate) => {
                        Some(StateUpdate::Set(substate.value.into()))
                    }
                    TrackedSubstateKey::ReadExistAndWrite(_, write)
                    | TrackedSubstateKey::WriteOnly(write) => match write {
                        Write::Delete => Some(StateUpdate::Delete),
                        Write::Update(substate) => Some(StateUpdate::Set(substate.value.into())),
                    },
                };
                if let Some(update) = update {
                    substate_changes.insert((node_id, module_id, db_key.clone()), update);
                }
            }
        }
    }

    StateUpdates { substate_changes }
}

struct TrackedIter<'a> {
    iter: Box<dyn Iterator<Item = (Vec<u8>, Vec<u8>)> + 'a>,
    num_iterations: u32,
}

impl<'a> TrackedIter<'a> {
    fn new(iter: Box<dyn Iterator<Item = (Vec<u8>, Vec<u8>)> + 'a>) -> Self {
        Self {
            iter,
            num_iterations: 0u32,
        }
    }
}

impl<'a> Iterator for TrackedIter<'a> {
    type Item = (Vec<u8>, Vec<u8>);

    fn next(&mut self) -> Option<Self::Item> {
        self.num_iterations = self.num_iterations + 1;
        self.iter.next()
    }
}
/// Transaction-wide states and side effects
pub struct Track<'s, S: SubstateDatabase, M: SubstateKeyMapper> {
    substate_db: &'s S,
    tracked_nodes: IndexMap<NodeId, TrackedNode>,
    force_write_tracked_nodes: IndexMap<NodeId, TrackedNode>,

    locks: IndexMap<u32, (NodeId, ModuleId, Vec<u8>, LockFlags)>,
    next_lock_id: u32,
    phantom_data: PhantomData<M>,
}

impl<'s, S: SubstateDatabase, M: SubstateKeyMapper> Track<'s, S, M> {
    pub fn new(substate_db: &'s S) -> Self {
        Self {
            substate_db,
            force_write_tracked_nodes: index_map_new(),
            tracked_nodes: index_map_new(),
            locks: index_map_new(),
            next_lock_id: 0,
            phantom_data: PhantomData::default(),
        }
    }

    fn new_lock_handle(
        &mut self,
        node_id: &NodeId,
        module_id: ModuleId,
        db_key: &Vec<u8>,
        flags: LockFlags,
    ) -> u32 {
        let new_lock = self.next_lock_id;
        self.locks
            .insert(new_lock, (*node_id, module_id, db_key.clone(), flags));
        self.next_lock_id += 1;
        new_lock
    }

    /// Reverts all non force write changes.
    ///
    /// Note that dependencies will never be reverted.
    pub fn revert_non_force_write_changes(&mut self) {
<<<<<<< HEAD
        self.tracked_nodes
            .retain(|_, tracked_node| !tracked_node.is_new);
        for (_, tracked_node) in &mut self.tracked_nodes {
            tracked_node.revert_writes();
        }

        let force_writes = mem::take(&mut self.force_write_tracked_nodes);

        for (node_id, force_track_node) in force_writes {
            for (module_id, force_track_module) in force_track_node.tracked_modules {
                for (db_key, force_track_key) in force_track_module.substates {
                    let tracked = self.get_tracked_substate(&node_id, module_id, &db_key);
                    *tracked = force_track_key;
                }
            }
        }
=======
        // TODO: Add back dependencies
        let updates = mem::take(&mut self.force_updates);
        self.updates = updates;
>>>>>>> 62ddb211
    }

    /// Finalizes changes captured by this substate store.
    ///
    ///  Returns the state changes and dependencies.
    pub fn finalize(self) -> IndexMap<NodeId, TrackedNode> {
        self.tracked_nodes
    }

    fn get_tracked_module(&mut self, node_id: &NodeId, module_id: ModuleId) -> &mut TrackedModule {
        self.tracked_nodes
            .entry(*node_id)
            .or_insert(TrackedNode::new(false))
            .tracked_modules
            .entry(module_id)
            .or_insert(TrackedModule::new());

        self.tracked_nodes
            .get_mut(node_id)
            .unwrap()
            .tracked_modules
            .get_mut(&module_id)
            .unwrap()
    }

    fn get_tracked_substate_virtualize<F: FnOnce() -> Option<IndexedScryptoValue>>(
        &mut self,
        node_id: &NodeId,
        module_id: ModuleId,
        db_key: &Vec<u8>,
        virtualize: F,
    ) -> &mut TrackedSubstateKey {
        let module_substates = &mut self
            .tracked_nodes
            .entry(*node_id)
            .or_insert(TrackedNode::new(false))
            .tracked_modules
            .entry(module_id)
            .or_insert(TrackedModule::new())
            .substates;
        let entry = module_substates.entry(db_key.clone());

        match entry {
            Entry::Vacant(e) => {
                let value = self
                    .substate_db
                    .get_substate(node_id, module_id, db_key)
                    .map(|e| IndexedScryptoValue::from_vec(e).expect("Failed to decode substate"));
                if let Some(value) = value {
                    e.insert(TrackedSubstateKey::ReadOnly(ReadOnly::Existent(
                        RuntimeSubstate::new(value),
                    )));
                } else {
                    let value = virtualize();
                    if let Some(value) = value {
                        e.insert(TrackedSubstateKey::ReadNonExistAndWrite(
                            RuntimeSubstate::new(value),
                        ));
                    } else {
                        e.insert(TrackedSubstateKey::ReadOnly(ReadOnly::NonExistent));
                    }
                }
            }
            Entry::Occupied(..) => {}
        };

        module_substates.get_mut(db_key).unwrap()
    }

    fn get_tracked_substate(
        &mut self,
        node_id: &NodeId,
        module_id: ModuleId,
        db_key: &Vec<u8>,
    ) -> &mut TrackedSubstateKey {
        self.get_tracked_substate_virtualize(node_id, module_id, db_key, || None)
    }
}

impl<'s, S: SubstateDatabase, M: SubstateKeyMapper> SubstateStore for Track<'s, S, M> {
    fn create_node(&mut self, node_id: NodeId, node_substates: NodeSubstates) {
        let tracked_modules = node_substates
            .into_iter()
            .map(|(module_id, module_substates)| {
                let module_substates = module_substates
                    .into_iter()
                    .map(|(key, value)| {
                        let key = M::map_to_db_key(key);
                        (key, TrackedSubstateKey::New(RuntimeSubstate::new(value)))
                    })
                    .collect();
                let tracked_module = TrackedModule::new_with_substates(module_substates);
                (module_id, tracked_module)
            })
            .collect();

        self.tracked_nodes.insert(
            node_id,
            TrackedNode {
                tracked_modules: tracked_modules,
                is_new: true,
            },
        );
    }

    fn set_substate(
        &mut self,
        node_id: NodeId,
        module_id: ModuleId,
        substate_key: SubstateKey,
        substate_value: IndexedScryptoValue,
<<<<<<< HEAD
    ) -> Result<(), AcquireLockError> {
        let db_key = M::map_to_db_key(substate_key.clone());

        let tracked_module = self
            .tracked_nodes
=======
    ) -> Result<(), SetSubstateError> {
        let module_substates = self
            .updates
>>>>>>> 62ddb211
            .entry(node_id)
            .or_insert(TrackedNode::new(false))
            .tracked_modules
            .entry(module_id)
            .or_insert(TrackedModule::new());

        let entry = tracked_module.substates.entry(db_key.clone());

        match entry {
            Entry::Vacant(e) => {
                e.insert(TrackedSubstateKey::WriteOnly(Write::Update(
                    RuntimeSubstate::new(substate_value),
                )));
            }
            Entry::Occupied(mut e) => {
                let tracked = e.get_mut();
                if let Some(runtime) = tracked.get_runtime_substate_mut() {
                    if runtime.lock_state.is_locked() {
                        return Err(SetSubstateError::SubstateLocked(
                            node_id,
                            module_id,
                            substate_key.clone(),
                        ));
                    }
                }

                tracked.set(substate_value);
            }
        }

        Ok(())
    }

    // Should not use on virtualized substates
    fn take_substate(
        &mut self,
        node_id: &NodeId,
        module_id: ModuleId,
        substate_key: &SubstateKey,
<<<<<<< HEAD
    ) -> Result<Option<IndexedScryptoValue>, AcquireLockError> {
        let db_key = M::map_to_db_key(substate_key.clone());

        let tracked = self.get_tracked_substate(node_id, module_id, &db_key);
=======
    ) -> Result<Option<IndexedScryptoValue>, DeleteSubstateError> {
        let tracked = self.get_tracked_substate(node_id, module_id, substate_key);
>>>>>>> 62ddb211
        if let Some(runtime) = tracked.get_runtime_substate_mut() {
            if runtime.lock_state.is_locked() {
                return Err(DeleteSubstateError::SubstateLocked(
                    *node_id,
                    module_id,
                    substate_key.clone(),
                ));
            }
        }

        Ok(tracked.take())
    }

    fn scan_substates(
        &mut self,
        node_id: &NodeId,
        module_id: ModuleId,
        count: u32,
    ) -> Vec<IndexedScryptoValue> {
        let count: usize = count.try_into().unwrap();
        let mut items = Vec::new();

        let node_updates = self.tracked_nodes.get(node_id);
        let is_new = node_updates
            .map(|tracked_node| tracked_node.is_new)
            .unwrap_or(false);
        let tracked_module = node_updates.and_then(|n| n.tracked_modules.get(&module_id));

        if let Some(tracked_module) = tracked_module {
            for (_key, tracked) in tracked_module.substates.iter() {
                if items.len() == count {
                    return items;
                }

                // TODO: Check that substate is not write locked
                if let Some(substate) = tracked.get() {
                    items.push(substate.clone());
                }
            }
        }

        // Optimization, no need to go into database if the node is just created
        if is_new {
            return items;
        }

        let mut tracked_iter =
            TrackedIter::new(self.substate_db.list_substates(node_id, module_id));
        for (key, substate) in &mut tracked_iter {
            if items.len() == count {
                break;
            }

            if tracked_module
                .map(|tracked_module| tracked_module.substates.contains_key(&key))
                .unwrap_or(false)
            {
                continue;
            }

            items.push(IndexedScryptoValue::from_vec(substate).unwrap());
        }

        // Update track
        let num_iterations = tracked_iter.num_iterations;
        let tracked_module = self.get_tracked_module(node_id, module_id);
        let next_range_read = tracked_module
            .range_read
            .map(|cur| u32::max(cur, num_iterations))
            .unwrap_or(num_iterations);
        tracked_module.range_read = Some(next_range_read);

        items
    }

    fn take_substates(
        &mut self,
        node_id: &NodeId,
        module_id: ModuleId,
        count: u32,
    ) -> Vec<IndexedScryptoValue> {
        let count: usize = count.try_into().unwrap();
        let mut items = Vec::new();

        let node_updates = self.tracked_nodes.get_mut(node_id);
        let is_new = node_updates
            .as_ref()
            .map(|tracked_node| tracked_node.is_new)
            .unwrap_or(false);

        // Check what we've currently got so far without going into database
        let mut tracked_module = node_updates.and_then(|n| n.tracked_modules.get_mut(&module_id));
        if let Some(tracked_module) = tracked_module.as_mut() {
            for (_key, tracked) in tracked_module.substates.iter_mut() {
                if items.len() == count {
                    return items;
                }

                // TODO: Check that substate is not locked
                if let Some(value) = tracked.take() {
                    items.push(value);
                }
            }
        }

        // Optimization, no need to go into database if the node is just created
        if is_new {
            return items;
        }

        // Read from database
        let mut tracked_iter =
            TrackedIter::new(self.substate_db.list_substates(node_id, module_id));
        let new_updates = {
            let mut new_updates = Vec::new();
            for (key, substate) in &mut tracked_iter {
                if items.len() == count {
                    break;
                }

                if tracked_module
                    .as_ref()
                    .map(|tracked_module| tracked_module.substates.contains_key(&key))
                    .unwrap_or(false)
                {
                    continue;
                }

                let value = IndexedScryptoValue::from_vec(substate).unwrap();
                new_updates.push((
                    key,
                    TrackedSubstateKey::ReadExistAndWrite(value.clone(), Write::Delete),
                ));
                items.push(value);
            }
            new_updates
        };

        // Update track
        {
            let num_iterations = tracked_iter.num_iterations;
            let tracked_module = self.get_tracked_module(node_id, module_id);
            let next_range_read = tracked_module
                .range_read
                .map(|cur| u32::max(cur, num_iterations))
                .unwrap_or(num_iterations);
            tracked_module.range_read = Some(next_range_read);
            for (key, tracked) in new_updates {
                tracked_module.substates.insert(key, tracked);
            }
        }

        items
    }

    fn scan_sorted_substates(
        &mut self,
        node_id: &NodeId,
        module_id: ModuleId,
        count: u32,
    ) -> Vec<IndexedScryptoValue> {
        // TODO: Add module dependencies/lock
        let count: usize = count.try_into().unwrap();
        let node_updates = self.tracked_nodes.get_mut(node_id);
        let is_new = node_updates
            .as_ref()
            .map(|tracked_node| tracked_node.is_new)
            .unwrap_or(false);
        let tracked_module = node_updates.and_then(|n| n.tracked_modules.get(&module_id));

        if is_new {
            let mut items = Vec::new();
            if let Some(tracked_module) = tracked_module {
                for (_key, tracked) in tracked_module.substates.iter() {
                    if items.len() == count {
                        break;
                    }

                    // TODO: Check that substate is not write locked
                    if let Some(substate) = tracked.get() {
                        items.push(substate.clone());
                    }
                }
            }

            return items;
        }

        // TODO: Add interleaving updates
        let tracked_iter = TrackedIter::new(self.substate_db.list_substates(node_id, module_id));
        let items: Vec<IndexedScryptoValue> = tracked_iter
            .take(count)
            .map(|(_key, buf)| IndexedScryptoValue::from_vec(buf).unwrap())
            .collect();

        // Update track
        {
            let num_iterations: u32 = items.len().try_into().unwrap();
            let tracked_module = self.get_tracked_module(node_id, module_id);
            let next_range_read = tracked_module
                .range_read
                .map(|cur| u32::max(cur, num_iterations))
                .unwrap_or(num_iterations);
            tracked_module.range_read = Some(next_range_read);
        }

        items
    }

    fn acquire_lock_virtualize<F: FnOnce() -> Option<IndexedScryptoValue>>(
        &mut self,
        node_id: &NodeId,
        module_id: ModuleId,
        substate_key: &SubstateKey,
        flags: LockFlags,
        virtualize: F,
    ) -> Result<u32, AcquireLockError> {
        let db_key = M::map_to_db_key(substate_key.clone());

        // Load the substate from state track
        let tracked = self.get_tracked_substate_virtualize(node_id, module_id, &db_key, virtualize);

        // Check substate state
        if flags.contains(LockFlags::UNMODIFIED_BASE) {
<<<<<<< HEAD
            if matches!(tracked, TrackedSubstateKey::WriteOnly(..)) {
                return Err(AcquireLockError::LockUnmodifiedBaseOnNewSubstate(
                    *node_id,
                    module_id,
                    substate_key.clone(),
                ));
            }

            if matches!(tracked, TrackedSubstateKey::ReadExistAndWrite(..)) {
                return Err(AcquireLockError::LockUnmodifiedBaseOnOnUpdatedSubstate(
                    *node_id,
                    module_id,
                    substate_key.clone(),
                ));
=======
            match tracked {
                TrackedSubstateKey::New(..) => {
                    return Err(AcquireLockError::LockUnmodifiedBaseOnNewSubstate(
                        *node_id,
                        module_id,
                        substate_key.clone(),
                    ));
                }
                TrackedSubstateKey::WriteOnly(..) | TrackedSubstateKey::ReadAndWrite(..) => {
                    return Err(AcquireLockError::LockUnmodifiedBaseOnOnUpdatedSubstate(
                        *node_id,
                        module_id,
                        substate_key.clone(),
                    ));
                }
                TrackedSubstateKey::ReadOnly(..) => {
                    // Okay
                }
>>>>>>> 62ddb211
            }
        }

        let substate = tracked
            .get_runtime_substate_mut()
            .ok_or(AcquireLockError::NotFound(
                *node_id,
                module_id,
                substate_key.clone(),
            ))?;

        // Check read/write permission
        substate.lock_state.try_lock(flags).map_err(|_| {
            AcquireLockError::SubstateLocked(*node_id, module_id, substate_key.clone())
        })?;

        Ok(self.new_lock_handle(node_id, module_id, &db_key, flags))
    }

    fn release_lock(&mut self, handle: u32) {
        let (node_id, module_id, db_key, flags) =
            self.locks.remove(&handle).expect("Invalid lock handle");

        let tracked = self.get_tracked_substate(&node_id, module_id, &db_key);

        let substate = tracked
            .get_runtime_substate_mut()
            .expect("Could not have created lock on non-existent subsate");

        substate.lock_state.unlock();

        if flags.contains(LockFlags::FORCE_WRITE) {
            let cloned_track = tracked.clone();

            self.force_write_tracked_nodes
                .entry(node_id)
                .or_insert(TrackedNode {
                    tracked_modules: index_map_new(),
                    is_new: false,
                })
                .tracked_modules
                .entry(module_id)
                .or_insert(TrackedModule::new())
                .substates
                .insert(db_key.clone(), cloned_track);
        }
    }

    fn read_substate(&mut self, handle: u32) -> &IndexedScryptoValue {
        let (node_id, module_id, db_key, _flags) =
            self.locks.get(&handle).expect("Invalid lock handle");

        let node_id = *node_id;
        let module_id = *module_id;
        let db_key = db_key.clone();

        let tracked = self.get_tracked_substate(&node_id, module_id, &db_key);
        tracked
            .get()
            .expect("Could not have created lock on non existent substate")
    }

    fn update_substate(&mut self, handle: u32, substate_value: IndexedScryptoValue) {
        let (node_id, module_id, db_key, flags) =
            self.locks.get(&handle).expect("Invalid lock handle");

        if !flags.contains(LockFlags::MUTABLE) {
            panic!("No write permission for {}", handle);
        }

        let node_id = *node_id;
        let module_id = *module_id;
        let db_key = db_key.clone();

        let tracked = self.get_tracked_substate(&node_id, module_id, &db_key);

        match tracked {
            TrackedSubstateKey::New(substate)
            | TrackedSubstateKey::WriteOnly(Write::Update(substate))
            | TrackedSubstateKey::ReadExistAndWrite(_, Write::Update(substate))
            | TrackedSubstateKey::ReadNonExistAndWrite(substate) => {
                substate.value = substate_value;
            }
            TrackedSubstateKey::ReadOnly(ReadOnly::NonExistent) => {
                let new_tracked =
                    TrackedSubstateKey::ReadNonExistAndWrite(RuntimeSubstate::new(substate_value));
                let mut old = mem::replace(tracked, new_tracked);
                tracked.get_runtime_substate_mut().unwrap().lock_state =
                    old.get_runtime_substate_mut().unwrap().lock_state;
            }
            TrackedSubstateKey::ReadOnly(ReadOnly::Existent(substate)) => {
                let new_tracked = TrackedSubstateKey::ReadExistAndWrite(
                    substate.value.clone(),
                    Write::Update(RuntimeSubstate::new(substate_value)),
                );
                let mut old = mem::replace(tracked, new_tracked);
                tracked.get_runtime_substate_mut().unwrap().lock_state =
                    old.get_runtime_substate_mut().unwrap().lock_state;
            }
            TrackedSubstateKey::WriteOnly(Write::Delete)
            | TrackedSubstateKey::ReadExistAndWrite(_, Write::Delete)
            | TrackedSubstateKey::Garbage => {
                panic!("Could not have created lock on non existent substate")
            }
        };
    }
}<|MERGE_RESOLUTION|>--- conflicted
+++ resolved
@@ -2,13 +2,8 @@
 use radix_engine_interface::api::substate_api::LockFlags;
 use radix_engine_interface::types::*;
 use radix_engine_stores::interface::{
-<<<<<<< HEAD
-    AcquireLockError, NodeSubstates, StateUpdate, StateUpdates, SubstateDatabase,
-    SubstateKeyMapper, SubstateStore,
-=======
-    AcquireLockError, DeleteSubstateError, NodeSubstates, SetSubstateError, StateUpdate,
-    StateUpdates, SubstateDatabase, SubstateStore,
->>>>>>> 62ddb211
+    AcquireLockError, NodeSubstates, SetSubstateError, StateUpdate, StateUpdates, SubstateDatabase,
+    SubstateKeyMapper, SubstateStore, TakeSubstateError,
 };
 use sbor::rust::collections::btree_map::Entry;
 use sbor::rust::mem;
@@ -377,7 +372,6 @@
     ///
     /// Note that dependencies will never be reverted.
     pub fn revert_non_force_write_changes(&mut self) {
-<<<<<<< HEAD
         self.tracked_nodes
             .retain(|_, tracked_node| !tracked_node.is_new);
         for (_, tracked_node) in &mut self.tracked_nodes {
@@ -394,11 +388,6 @@
                 }
             }
         }
-=======
-        // TODO: Add back dependencies
-        let updates = mem::take(&mut self.force_updates);
-        self.updates = updates;
->>>>>>> 62ddb211
     }
 
     /// Finalizes changes captured by this substate store.
@@ -510,17 +499,11 @@
         module_id: ModuleId,
         substate_key: SubstateKey,
         substate_value: IndexedScryptoValue,
-<<<<<<< HEAD
-    ) -> Result<(), AcquireLockError> {
+    ) -> Result<(), SetSubstateError> {
         let db_key = M::map_to_db_key(substate_key.clone());
 
         let tracked_module = self
             .tracked_nodes
-=======
-    ) -> Result<(), SetSubstateError> {
-        let module_substates = self
-            .updates
->>>>>>> 62ddb211
             .entry(node_id)
             .or_insert(TrackedNode::new(false))
             .tracked_modules
@@ -560,18 +543,13 @@
         node_id: &NodeId,
         module_id: ModuleId,
         substate_key: &SubstateKey,
-<<<<<<< HEAD
-    ) -> Result<Option<IndexedScryptoValue>, AcquireLockError> {
+    ) -> Result<Option<IndexedScryptoValue>, TakeSubstateError> {
         let db_key = M::map_to_db_key(substate_key.clone());
 
         let tracked = self.get_tracked_substate(node_id, module_id, &db_key);
-=======
-    ) -> Result<Option<IndexedScryptoValue>, DeleteSubstateError> {
-        let tracked = self.get_tracked_substate(node_id, module_id, substate_key);
->>>>>>> 62ddb211
         if let Some(runtime) = tracked.get_runtime_substate_mut() {
             if runtime.lock_state.is_locked() {
-                return Err(DeleteSubstateError::SubstateLocked(
+                return Err(TakeSubstateError::SubstateLocked(
                     *node_id,
                     module_id,
                     substate_key.clone(),
@@ -793,31 +771,17 @@
 
         // Check substate state
         if flags.contains(LockFlags::UNMODIFIED_BASE) {
-<<<<<<< HEAD
-            if matches!(tracked, TrackedSubstateKey::WriteOnly(..)) {
-                return Err(AcquireLockError::LockUnmodifiedBaseOnNewSubstate(
-                    *node_id,
-                    module_id,
-                    substate_key.clone(),
-                ));
-            }
-
-            if matches!(tracked, TrackedSubstateKey::ReadExistAndWrite(..)) {
-                return Err(AcquireLockError::LockUnmodifiedBaseOnOnUpdatedSubstate(
-                    *node_id,
-                    module_id,
-                    substate_key.clone(),
-                ));
-=======
             match tracked {
-                TrackedSubstateKey::New(..) => {
+                TrackedSubstateKey::New(..) | TrackedSubstateKey::Garbage => {
                     return Err(AcquireLockError::LockUnmodifiedBaseOnNewSubstate(
                         *node_id,
                         module_id,
                         substate_key.clone(),
                     ));
                 }
-                TrackedSubstateKey::WriteOnly(..) | TrackedSubstateKey::ReadAndWrite(..) => {
+                TrackedSubstateKey::WriteOnly(..)
+                | TrackedSubstateKey::ReadExistAndWrite(..)
+                | TrackedSubstateKey::ReadNonExistAndWrite(..) => {
                     return Err(AcquireLockError::LockUnmodifiedBaseOnOnUpdatedSubstate(
                         *node_id,
                         module_id,
@@ -827,7 +791,6 @@
                 TrackedSubstateKey::ReadOnly(..) => {
                     // Okay
                 }
->>>>>>> 62ddb211
             }
         }
 
