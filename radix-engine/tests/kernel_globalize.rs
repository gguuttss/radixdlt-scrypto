use radix_engine::engine::{KernelError, RuntimeError};
use radix_engine::ledger::TypedInMemorySubstateStore;
use scrypto::core::NetworkDefinition;
use scrypto::engine::types::RENodeId;
use scrypto::prelude::*;
use scrypto_unit::*;
use transaction::builder::ManifestBuilder;

#[test]
fn should_not_be_able_to_globalize_key_value_store() {
    // Arrange
    let mut store = TypedInMemorySubstateStore::with_bootstrap();
    let mut test_runner = TestRunner::new(true, &mut store);
    let package_address = test_runner.extract_and_publish_package("kernel");

    // Act
<<<<<<< HEAD
    let manifest = ManifestBuilder::new(Network::LocalSimulator)
        .lock_fee(10.into(), SYS_FAUCET_COMPONENT)
=======
    let manifest = ManifestBuilder::new(&NetworkDefinition::local_simulator())
        .lock_fee(10.into(), SYSTEM_COMPONENT)
>>>>>>> b68a6c3e
        .call_function(package_address, "Globalize", "globalize_kv_store", args!())
        .build();
    let receipt = test_runner.execute_manifest(manifest, vec![]);

    // Assert
    receipt.expect_failure(|e| {
        matches!(
            e,
            RuntimeError::KernelError(KernelError::RENodeGlobalizeTypeNotAllowed(
                RENodeId::KeyValueStore(..)
            ))
        )
    });
}

#[test]
fn should_not_be_able_to_globalize_bucket() {
    // Arrange
    let mut store = TypedInMemorySubstateStore::with_bootstrap();
    let mut test_runner = TestRunner::new(true, &mut store);
    let package_address = test_runner.extract_and_publish_package("kernel");

    // Act
<<<<<<< HEAD
    let manifest = ManifestBuilder::new(Network::LocalSimulator)
        .lock_fee(10.into(), SYS_FAUCET_COMPONENT)
=======
    let manifest = ManifestBuilder::new(&NetworkDefinition::local_simulator())
        .lock_fee(10.into(), SYSTEM_COMPONENT)
>>>>>>> b68a6c3e
        .call_function(package_address, "Globalize", "globalize_bucket", args!())
        .build();
    let receipt = test_runner.execute_manifest(manifest, vec![]);

    // Assert
    receipt.expect_failure(|e| {
        matches!(
            e,
            RuntimeError::KernelError(KernelError::RENodeGlobalizeTypeNotAllowed(
                RENodeId::Bucket(..)
            ))
        )
    });
}

#[test]
fn should_not_be_able_to_globalize_proof() {
    // Arrange
    let mut store = TypedInMemorySubstateStore::with_bootstrap();
    let mut test_runner = TestRunner::new(true, &mut store);
    let package_address = test_runner.extract_and_publish_package("kernel");

    // Act
<<<<<<< HEAD
    let manifest = ManifestBuilder::new(Network::LocalSimulator)
        .lock_fee(10.into(), SYS_FAUCET_COMPONENT)
=======
    let manifest = ManifestBuilder::new(&NetworkDefinition::local_simulator())
        .lock_fee(10.into(), SYSTEM_COMPONENT)
>>>>>>> b68a6c3e
        .call_function(package_address, "Globalize", "globalize_proof", args!())
        .build();
    let receipt = test_runner.execute_manifest(manifest, vec![]);

    // Assert
    receipt.expect_failure(|e| {
        matches!(
            e,
            RuntimeError::KernelError(KernelError::RENodeGlobalizeTypeNotAllowed(RENodeId::Proof(
                ..
            )))
        )
    });
}

#[test]
fn should_not_be_able_to_globalize_vault() {
    // Arrange
    let mut store = TypedInMemorySubstateStore::with_bootstrap();
    let mut test_runner = TestRunner::new(true, &mut store);
    let package_address = test_runner.extract_and_publish_package("kernel");

    // Act
<<<<<<< HEAD
    let manifest = ManifestBuilder::new(Network::LocalSimulator)
        .lock_fee(10.into(), SYS_FAUCET_COMPONENT)
=======
    let manifest = ManifestBuilder::new(&NetworkDefinition::local_simulator())
        .lock_fee(10.into(), SYSTEM_COMPONENT)
>>>>>>> b68a6c3e
        .call_function(package_address, "Globalize", "globalize_vault", args!())
        .build();
    let receipt = test_runner.execute_manifest(manifest, vec![]);

    // Assert
    receipt.expect_failure(|e| {
        matches!(
            e,
            RuntimeError::KernelError(KernelError::RENodeGlobalizeTypeNotAllowed(RENodeId::Vault(
                ..
            )))
        )
    });
}<|MERGE_RESOLUTION|>--- conflicted
+++ resolved
@@ -14,13 +14,8 @@
     let package_address = test_runner.extract_and_publish_package("kernel");
 
     // Act
-<<<<<<< HEAD
-    let manifest = ManifestBuilder::new(Network::LocalSimulator)
+    let manifest = ManifestBuilder::new(&NetworkDefinition::local_simulator())
         .lock_fee(10.into(), SYS_FAUCET_COMPONENT)
-=======
-    let manifest = ManifestBuilder::new(&NetworkDefinition::local_simulator())
-        .lock_fee(10.into(), SYSTEM_COMPONENT)
->>>>>>> b68a6c3e
         .call_function(package_address, "Globalize", "globalize_kv_store", args!())
         .build();
     let receipt = test_runner.execute_manifest(manifest, vec![]);
@@ -44,13 +39,8 @@
     let package_address = test_runner.extract_and_publish_package("kernel");
 
     // Act
-<<<<<<< HEAD
-    let manifest = ManifestBuilder::new(Network::LocalSimulator)
+    let manifest = ManifestBuilder::new(&NetworkDefinition::local_simulator())
         .lock_fee(10.into(), SYS_FAUCET_COMPONENT)
-=======
-    let manifest = ManifestBuilder::new(&NetworkDefinition::local_simulator())
-        .lock_fee(10.into(), SYSTEM_COMPONENT)
->>>>>>> b68a6c3e
         .call_function(package_address, "Globalize", "globalize_bucket", args!())
         .build();
     let receipt = test_runner.execute_manifest(manifest, vec![]);
@@ -74,13 +64,8 @@
     let package_address = test_runner.extract_and_publish_package("kernel");
 
     // Act
-<<<<<<< HEAD
-    let manifest = ManifestBuilder::new(Network::LocalSimulator)
+    let manifest = ManifestBuilder::new(&NetworkDefinition::local_simulator())
         .lock_fee(10.into(), SYS_FAUCET_COMPONENT)
-=======
-    let manifest = ManifestBuilder::new(&NetworkDefinition::local_simulator())
-        .lock_fee(10.into(), SYSTEM_COMPONENT)
->>>>>>> b68a6c3e
         .call_function(package_address, "Globalize", "globalize_proof", args!())
         .build();
     let receipt = test_runner.execute_manifest(manifest, vec![]);
@@ -104,13 +89,8 @@
     let package_address = test_runner.extract_and_publish_package("kernel");
 
     // Act
-<<<<<<< HEAD
-    let manifest = ManifestBuilder::new(Network::LocalSimulator)
+    let manifest = ManifestBuilder::new(&NetworkDefinition::local_simulator())
         .lock_fee(10.into(), SYS_FAUCET_COMPONENT)
-=======
-    let manifest = ManifestBuilder::new(&NetworkDefinition::local_simulator())
-        .lock_fee(10.into(), SYSTEM_COMPONENT)
->>>>>>> b68a6c3e
         .call_function(package_address, "Globalize", "globalize_vault", args!())
         .build();
     let receipt = test_runner.execute_manifest(manifest, vec![]);
