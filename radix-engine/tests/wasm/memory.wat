--- conflicted
+++ resolved
@@ -1,8 +1,5 @@
 (module
-<<<<<<< HEAD
-=======
 
->>>>>>> cf6221c0
   ;; Simple main function that always returns `()`
   (func $Test_f_main (param $0 i32) (result i32)
     ;; Grow memory
