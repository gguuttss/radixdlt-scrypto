--- conflicted
+++ resolved
@@ -188,11 +188,7 @@
         + 28500 /* read_substate */
         + 1000 /* run_native_function */
         + 2200 /* run_native_method */
-<<<<<<< HEAD
-        + 298979 /* run_wasm */
-=======
-        + 304686 /* run_wasm */
->>>>>>> 33934054
+        + 305189 /* run_wasm */
         + 10000 /* tx_base_fee */
         + 304 /* tx_payload_cost */
         + 3750 /* tx_signature_verification */
