--- conflicted
+++ resolved
@@ -198,11 +198,7 @@
     receipt.expect_commit_success();
 
     // Assert
-<<<<<<< HEAD
-    assert_eq!(4296535, receipt.execution.fee_summary.cost_unit_consumed);
-=======
     assert_eq!(4296949, receipt.execution.fee_summary.cost_unit_consumed);
->>>>>>> e77c8fee
 }
 
 #[test]
